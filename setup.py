#!/usr/bin/env python
"""Setup script for abipy."""
from __future__ import print_function

import sys
import os
import numpy as np

from glob import glob
from setuptools import find_packages, setup, Extension

# This check is also made in abipy/__init__, don't forget to update both when
# changing Python version requirements.
if sys.version[0:3] < '2.7':
    sys.stderr.write("abipy requires Python version 2.7 or above. Exiting.")
    sys.exit(1)

# Install ipython with notebook support.
with_ipython = True
if '--with-ipython' in sys.argv:
    with_ipython = True
    sys.argv.remove('--with-ipython')

with_cython = True
try:
    from Cython.Distutils import build_ext
except ImportError:
    with_cython = False

cmdclass = {}
ext_modules = []

#with_cython = False
if with_cython:
    #define_macros = [("CYTHON_TRACE", "1")]
    ext_modules += [
        Extension("abipy.extensions.klib", ["abipy/extensions/klib.pyx"], include_dirs=[np.get_include()])
    ]
    cmdclass.update({'build_ext': build_ext})

else:
    ext_modules += [
        Extension("abipy.extensions.klib", ["abipy/extensions/klib.c"], include_dirs=[np.get_include()])
    ]

# Disable cython for the time being.
cmdclass = {}
ext_modules = []

#-------------------------------------------------------------------------------
# Useful globals and utility functions
#-------------------------------------------------------------------------------

# A little utility we'll need below, since glob() does NOT allow you to do exclusion on multiple endings!
def file_doesnt_end_with(test, endings):
    """
    Returns true if test is a file and its name does NOT end with any
    of the strings listed in endings.
    """
    if not os.path.isfile(test):
        return False
    for e in endings:
        if test.endswith(e):
            return False
    return True

#---------------------------------------------------------------------------
# Basic project information
#---------------------------------------------------------------------------

# release.py contains version, authors, license, url, keywords, etc.
release_file = os.path.join('abipy','core','release.py')

with open(release_file) as f:
    code = compile(f.read(), release_file, 'exec')
    exec(code)

#---------------------------------------------------------------------------
# Find packages
#---------------------------------------------------------------------------
#
#def find_packages():
#    """
#    Find all of abipy's packages.
#    """
#    return find_packages(exclude=())


#---------------------------------------------------------------------------
# Find package data
#---------------------------------------------------------------------------

def find_package_data():
    "Find abipy's package_data."
    # This is not enough for these things to appear in an sdist.
    # We need to muck with the MANIFEST to get this to work
    package_data = {
        'abipy.data' : ['*','pseudos/*','runs/*','cifs/*','benchmarks/*'],
        'abipy.data.runs' : ['data_*/outdata/*'],
        'abipy.gui.awx' : ['images/*'],
    }
    return package_data


def find_exclude_package_data():
    package_data = {
        'abipy.data' : ['pseudos','runs','cifs','benchmarks','runs/data_*'],
    }
    return package_data


#---------------------------------------------------------------------------
# Find scripts
#---------------------------------------------------------------------------

def find_scripts():
    """Find abipy scripts."""
    scripts = []
    # All python files in abipy/scripts
    pyfiles = glob(os.path.join('abipy','scripts',"*.py"))
    scripts.extend(pyfiles)
    return scripts


def get_long_desc():
    with open("README.rst") as f:
        long_desc = f.read()
        #ind = long_desc.find("\n")
        #long_desc = long_desc[ind + 1:]
        return long_desc


#-----------------------------------------------------------------------------
# Function definitions
#-----------------------------------------------------------------------------

def cleanup():
    """Clean up the junk left around by the build process."""

    if "develop" not in sys.argv:
        import shutil
        try:
            shutil.rmtree('abipy.egg-info')
        except:
            try:
                os.unlink('abipy.egg-info')
            except:
                pass

# List of external packages we rely on.
# Note setup install will download them from Pypi if they are not available.
install_requires = [
    "apscheduler==2.1.0",
    "numpy>=1.8",  
    "pydispatcher>=2.0.3",
    "pyyaml>=3.11",
    "scipy>=0.10",
<<<<<<< HEAD
    "netCDF4",
    "pymatgen>=3.0.7",
=======
    #"netCDF4",
    "pymatgen>=3.0.0",
>>>>>>> 202a35c8
    "wxmplot",
    #"matplotlib>=1.1",
    #"psutil",
    #"fabric",
    #"paramiko",
]

if with_ipython:
    install_requires += [
        "ipython>=1.1.0",
        "pyzmq",     # for the notebook
        "jinja2",    
    ]

#if with_cython:
#    install_requires += [
#        "cython",
#    ]

#print("install_requires\n", install_requires)


#---------------------------------------------------------------------------
# Find all the packages, package data, and data_files
#---------------------------------------------------------------------------

# Get the set of packages to be included.
#all_packages = find_packages(exclude=())
my_packages = find_packages(exclude=())

my_scripts = find_scripts()

my_package_data = find_package_data()
my_excl_package_data = find_exclude_package_data()
#data_files = find_data_files()

# Create a dict with the basic information
# This dict is eventually passed to setup after additional keys are added.
setup_args = dict(
      name             = name,
      version          = version,
      description      = description,
      long_description = long_description,
      author           = author,
      author_email     = author_email,
      url              = url,
      license          = license,
      platforms        = platforms,
      keywords         = keywords,
      classifiers      = classifiers,
      install_requires = install_requires,
      packages         = my_packages,
      package_data     = my_package_data,
      exclude_package_data = my_excl_package_data,
      scripts          = my_scripts,
      #download_url    = download_url,
      #cmdclass={'install': MyInstall},
      ext_modules=ext_modules,
      )

if __name__ == "__main__":
    setup(**setup_args)
    # Create the abipyrc file
    #execfile('abipy/profile.py')
    cleanup()<|MERGE_RESOLUTION|>--- conflicted
+++ resolved
@@ -155,13 +155,8 @@
     "pydispatcher>=2.0.3",
     "pyyaml>=3.11",
     "scipy>=0.10",
-<<<<<<< HEAD
     "netCDF4",
     "pymatgen>=3.0.7",
-=======
-    #"netCDF4",
-    "pymatgen>=3.0.0",
->>>>>>> 202a35c8
     "wxmplot",
     #"matplotlib>=1.1",
     #"psutil",
