"""
Objects to perform ASE calculations with machine-learned potentials.
"""
from __future__ import annotations

import sys
import os
import io
import time
import contextlib
import json
import pickle
import warnings
import dataclasses
import stat
import numpy as np
import pandas as pd
import abipy.core.abinit_units as abu
try:
    import ase
except ImportError as exc:
    raise ImportError("ase not installed. Try `pip install ase`.") from exc

from pathlib import Path
from inspect import isclass
from multiprocessing import Pool
from typing import Type, Any, Optional, Union
from enum import IntEnum
from monty.string import marquee, list_strings # is_string,
from monty.functools import lazy_property
from monty.collections import AttrDict #, dict2namedtuple
from pymatgen.core import Structure as PmgStructure
from pymatgen.io.ase import AseAtomsAdaptor
from ase import units
from ase.atoms import Atoms
from ase.io.trajectory import write_traj, Trajectory
from ase.optimize.optimize import Optimizer
from ase.calculators.calculator import Calculator
from ase.io.vasp import write_vasp_xdatcar, write_vasp
from ase.neb import NEB
from ase.md.nptberendsen import NPTBerendsen, Inhomogeneous_NPTBerendsen
from ase.md.nvtberendsen import NVTBerendsen
from abipy.core import Structure
from abipy.tools.iotools import workdir_with_prefix, PythonScript, yaml_safe_load_path
from abipy.tools.printing import print_dataframe
from abipy.abio.enums import StrEnum, EnumMixin
from abipy.tools.plotting import (set_axlims, add_fig_kwargs, get_ax_fig_plt, get_axarray_fig_plt, set_grid_legend,
    set_visible, set_ax_xylabels)


###################
# Helper functions
###################

def nprocs_for_ntasks(nprocs, ntasks, title=None) -> int:
    """
    Return the number of procs to be used in a multiprocessing Pool.
    If negative or None, use hlaf the procs in the system.
    """
    if nprocs is None or nprocs <= 0:
        nprocs = max(1, os.cpu_count() // 2)
    else:
        nprocs = int(nprocs)

    nprocs = min(nprocs, ntasks)
    if title is not None:
        print(title)
        print(f"Using multiprocessing pool with {nprocs=} for {ntasks=} ...")
    return nprocs


_CELLPAR_KEYS = ["a", "b", "c", "angle(b,c)", "angle(a,c)", "angle(a,b)"]


ASENEB_METHODS = ['aseneb', 'eb', 'improvedtangent', 'spline', 'string']


class RX_MODE(EnumMixin, StrEnum):  # StrEnum added in 3.11
    """
    Relaxation mode string flags.
    """
    no   = "no"
    ions = "ions"
    cell = "cell"

    #@classmethod
    #def from_ionmov_optcell(cls, ionmov: int, optcell: int) -> RX_MODE:
    #    cls.no
    #    cls.ions
    #    cls.cell


def to_ase_atoms(structure: PmgStructure, calc=None) -> Atoms:
    """Convert pymatgen structure to ASE atoms. Optionally, attach a calculator."""
    structure = Structure.as_structure(structure)
    atoms = AseAtomsAdaptor.get_atoms(structure)
    if calc:
        atoms.calc = calc
    return atoms


def get_atoms(obj: Any) -> Atoms:
    """Return ASE Atoms from object."""
    if isinstance(obj, str):
        return to_ase_atoms(Structure.from_file(obj))
    if isinstance(obj, PmgStructure):
        return to_ase_atoms(obj)
    if isinstance(obj, Atoms):
        return obj
    raise TypeError(f"Don't know how to construct Atoms object from {type(obj)}")


def abisanitize_atoms(atoms: Atoms, **kwargs) -> Atoms:
    """
    Call abisanitize, return new Atoms instance.
    """
    structure = Structure.as_structure(atoms)
    new_structure = structure.abi_sanitize(**kwargs)
    return to_ase_atoms(get_atoms(new_structure), calc=atoms.calc)


def fix_atoms(atoms: Atoms,
              fix_inds: list[int] | None = None,
              fix_symbols: list[str] | None = None) -> None:
    """
    Fix atoms by indices and by symbols.

    Args:
        atoms: ASE atoms
        fix_inds: List of site indices to fix. None to ignore constraint.
        fix_symbols: List of chemical elements to fix. None to ignore the constraint.
    """
    from ase.constraints import FixAtoms
    cs = []; app = cs.append
    if fix_inds is not None:
        app(FixAtoms(indices=fix_inds))
    if fix_symbols is not None:
        fix_symbols = set(fix_symbols)
        app(FixAtoms(mask=[atom.symbol in fix_symbols for atom in atoms]))
    if cs:
        atoms.set_constraint(constraint=cs)


_FMT2FNAME = {
    "poscar": "POSCAR",
    "abinit": "run.abi",
    #"qe": "qe.in",
}

def write_atoms(atoms: Atoms, workdir, verbose: int,
                formats=None, prefix=None, postfix=None) -> list[tuple[Path, str]]:
    """
    Write atoms to file(s), return list with (Path, fmt) tuples.

    Args:
        atoms: ASE atoms
        workdir: Working directory.
        verbose: Verbosity level.
        formats: List of strings with file formats. If None all known formats are used.
        prefix: String to be prepended to filenames.
        prefix: String to be appended to filenames.
    """
    workdir = Path(workdir)
    structure = Structure.as_structure(atoms)
    fmt2fname = _FMT2FNAME
    if formats is not None:
        fmt2fname = {k: _FMT2FNAME[k] for k in list_strings(formats)}

    outpath_fmt = []
    for fmt, fname in fmt2fname.items():
        if prefix: fname = prefix + fname
        if postfix: fname = fname + postfix
        outpath = workdir / fname
        if verbose > 1: print(f"Writing atoms to: {outpath:} with {fmt=}")
        with open(outpath, "wt") as fh:
            fh.write(structure.convert(fmt=fmt))
        outpath_fmt.append((outpath, fmt))
    return outpath_fmt


def print_atoms(atoms: Atoms, title=None, cart_forces=None, stream=sys.stdout) -> None:
    """
    Print atoms object to stream.

    Args:
        atoms: ASE atoms.
        title: Optional string with the title.
        cart_forces: np.array with cart_forces to print.
        stream: Output stream
    """
    def pf(*args):
        print(*args, file=stream)

    scaled_positions = atoms.get_scaled_positions()
    if title is not None:
        pf(title)
    if cart_forces is None:
        pf("Frac coords:")
    else:
        pf("Frac coords and cart forces:")

    for ia, (atom, frac_coords) in enumerate(zip(atoms, scaled_positions)):
        if cart_forces is None:
            pf("\t", frac_coords)
        else:
            pf("\t", frac_coords, cart_forces[ia])


def diff_two_structures(label1, structure1, label2, structure2, fmt, file=sys.stdout):
    """
    Diff two structures using format `fmt`and print results to `file`.
    """
    lines1 = Structure.as_structure(structure1).convert(fmt=fmt).splitlines()
    lines2 = Structure.as_structure(structure2).convert(fmt=fmt).splitlines()
    pad = max(max(len(l) for l in lines1), len(label1), len(label2))
    print(label1.ljust(pad), " | ", label2, file=file)
    for l1, l2 in zip(lines1, lines2):
        print(l1.ljust(pad), " | ", l2, file=file)


@dataclasses.dataclass
class AseResults:
    """
    Container with the results produced by the ASE calculator.
    """
    atoms: Atoms
    ene: float
    stress: np.ndarray  # 3x3 matrix with stress
    forces: np.ndarray

    @classmethod
    def from_traj_inds(cls, trajectory, *inds) -> AseResults:
        """Build list of AseResults from a trajectory and list of indices."""
        return [cls.from_atoms(trajectory[i]) for i in inds]

    @classmethod
    def from_atoms(cls, atoms: Atoms, calc=None) -> AseResults:
        """Build the object from an atoms instance with a calculator."""
        if calc is not None:
            atoms.calc = calc
        results = cls(atoms=atoms,
                      ene=float(atoms.get_potential_energy()),
                      stress=atoms.get_stress(voigt=False),
                      forces=atoms.get_forces())
        if calc is not None:
            atoms.calc = None
        return results

    @property
    def pressure(self) -> float:
        return -self.stress.trace() / 3

    def get_voigt_stress(self):
        """xx, yy, zz, yz, xz, xy"""
        from ase.stress import full_3x3_to_voigt_6_stress
        return full_3x3_to_voigt_6_stress(self.stress)

    @property
    def volume(self) -> float:
        """Volume of the unit cell in Ang^3."""
        return self.atoms.get_volume()

    def __str__(self):
        return self.to_string()

    def to_string(self, verbose: int = 0) -> str:
        """String representation with verbosity level `verbose`."""
        lines = []; app = lines.append

        app(f"Energy: {self.ene} (eV)")
        app(f"Pressure: {self.pressure} ")
        fstats = self.get_fstats()
        for k, v in fstats.items():
            app(f"{k} = {v}")
        #app('Stress tensor:', r.stress)
        if verbose:
            app('Forces (eV/Ang):')
            positions = self.atoms.get_positions()
            df = pd.DataFrame(dict(
                x=positions[:,0],
                y=positions[:,1],
                z=positions[:,2],
                fx=self.forces[:,0],
                fy=self.forces[:,1],
                fz=self.forces[:,2],
            ))
            app(str(df))

        return "\n".join(lines)

    def get_fstats(self) -> dict:
        """
        Return dictionary with statistics on forces.
        """
        fmods = np.array([np.linalg.norm(force) for force in self.forces])
        #fmods = np.sqrt(np.einsum('ij, ij->i', forces, forces))
        #return AttrDict(
        return dict(
            fmin=fmods.min(),
            fmax=fmods.max(),
            fmean=fmods.mean(),
            #fstd=fmods.std(),
            drift=np.linalg.norm(self.forces.sum(axis=0)),
        )

    def get_dict4pandas(self, with_geo=True, with_fstats=True) -> dict:
        """
        Dictionary with results used to build pandas dataframe.
        """
        d = {k: getattr(self, k) for k in ["ene", "volume", "pressure"]}
        if with_geo:
            d.update(dict(zip(_CELLPAR_KEYS, self.atoms.cell.cellpar())))
        if with_fstats:
            d.update(self.get_fstats())

        return d


def zip_sort(xs, ys):
    isort = xs.argsort()
    return xs[isort].copy(), ys[isort].copy()


def diff_stats(xs, ys):
    abs_diff = np.abs(ys - xs)
    return AttrDict(
       MAE=abs_diff.mean(),
       ADIFF_MIN=abs_diff.min(),
       ADIFF_MAX=abs_diff.max(),
       ADIFF_STD=abs_diff.std(),
    )


def linear_fit_ax(ax, xs, ys, fontsize, with_label=True, with_ideal_line=False) -> tuple[float]:
    """
    """
    from scipy.stats import linregress
    result = linregress(xs, ys)
    label = r"Linear fit $\alpha={:.2f}$, $r^2$={:.2f}".format(result.slope, result.rvalue**2)
    ax.plot(xs, result.slope*xs + result.intercept, 'r', label=label if with_label else None)
    if with_ideal_line:
        # Plot y = x line
        ax.plot([xs[0], xs[-1]], [ys[0], ys[-1]], color='k', linestyle='-',
                linewidth=1, label='Ideal' if with_label else None)
    return result


def make_square_axes(ax_mat):
    """
    Make an axes square in screen units.
    Should be called after plotting.
    """
    return
    for ax in ax_mat.flat:
        #ax.set_aspect(1 / ax.get_data_ratio())
        #ax.set(adjustable='box', aspect='equal')
        ax.set(adjustable='datalim', aspect='equal')
    #ax.set_aspect(1 / ax.get_data_ratio())


class AseResultsComparator:
    """
    This object allows one to compare energies, forces and stressee computed
    for the same structure but with different methods e.g. results obtained
    with different ML potentials.
    """

    ALL_VOIGT_COMPS = "xx yy zz yz xz xy".split()

    @classmethod
    def pickle_load(cls, workdir):
        """
        Reconstruct the object from a pickle file located in workdir.
        """
        with open(Path(workdir) / f"{cls.__name__}.pickle", "rb") as fh:
            return pickle.load(fh)

    @classmethod
    def from_ase_results(cls, keys: list[str], results_list: list[list[AseResults]]):
        """
        Build object from list of keys and list of AseResults.
        """
        if len(keys) != len(results_list):
            raise ValueError(f"{len(keys)=} != {len(results_list)=}")

        # Extract energies.
        ene_list = []
        for i in range(len(keys)):
            ene_list.append(np.array([r.ene for r in results_list[i]]))

        # Extract forces.
        forces_list = []
        for i in range(len(keys)):
            forces_list.append(np.array([r.forces for r in results_list[i]]))

        # Extract stress.
        stress_list = []
        for i in range(len(keys)):
            stress_list.append(np.array([r.get_voigt_stress() for r in results_list[i]]))

        structure = Structure.as_structure(results_list[0][0].atoms)

        return cls(structure, keys, np.array(ene_list), np.array(forces_list), np.array(stress_list))

    def __init__(self, structure, keys, ene_list, forces_list, stress_list):
        """
        Args:
            structure: Structure object.
            keys: List of strings, each string is associated to a different set of energies/forces/stresses.
            ene_list: array of shape (nkeys, nsteps)
            forces_list: array of shape (nkeys,nsteps,natom,3) with Cartesian forces.
            stress_list: array of shape (nkeys, nsteps, 6) with stress in Voigt notation.
        """
        self.structure = structure
        self.keys = keys
        self.ene_list = ene_list         # [nkeys, nsteps]
        self.forces_list = forces_list   # [nkeys, nsteps, natom, 3]
        self.stress_list = stress_list   # [nkeys, nsteps, 6]

        # Consistency check
        nkeys = len(self)
        if self.ene_list.shape != (nkeys, self.nsteps):
            raise ValueError(f"{self.ene_list.shape=} != ({nkeys=}, {self.nsteps=})")
        if self.forces_list.shape != (nkeys, self.nsteps, self.natom, 3):
            raise ValueError(f"{self.forces_list.shape=} != ({nkeys=}, {self.nsteps=}, {self.natom=}, 3)")
        if self.stress_list.shape != (nkeys, self.nsteps, 6):
            raise ValueError(f"{self.stress_list.shape=} != ({nkeys=}, {self.nsteps=}, 6)")

        # Index of the reference key.
        self.iref = 0

    def __len__(self):
        return len(self.keys)

    @lazy_property
    def nsteps(self) -> int:
        """Number of steps in the trajectory."""
        return self.forces_list.shape[1]

    @lazy_property
    def natom(self) -> int:
        """Number of atoms."""
        return len(self.structure)

    def get_key_pairs(self) -> list[tuple]:
        """
        Return list with (key_ref, key) tuple.
        """
        return [(self.keys[self.iref], key) for ik, key in enumerate(self.keys) if ik != self.iref]

    def inds_of_keys(self, key1: str, key2: str) -> tuple[int,int]:
        """Tuple with the indices of key1, key2"""
        ik1 = self.keys.index(key1)
        ik2 = self.keys.index(key2)
        return ik1, ik2

    def idir_from_direction(self, direction: str) -> int:
        """Index from direction string."""
        idir = {"x": 0, "y": 1, "z": 2}[direction]
        return idir

    def ivoigt_from_comp(self, voigt_comp: str) -> int:
        iv = "xx yy zz yz xz xy".split().index(voigt_comp)
        return iv

    def get_aligned_energies_traj(self, istep=-1) -> np.ndarray:
        """
        Return energies in eV aligned with respect to self.iref key.
        Use the energy at the `istep` step index.
        """
        out_ene_list = self.ene_list.copy()
        for i in range(len(self)):
            if i == self.iref: continue
            shift = self.ene_list[i,istep] - self.ene_list[self.iref,istep]
            out_ene_list[i] -= shift

        return out_ene_list

    def xy_energies_for_keys(self, key1: str, key2: str, sort=True) -> tuple:
        """
        Return (xs, ys) sorted arrays with aligned energies for (key1, key2).
        """
        aligned_ene_list = self.get_aligned_energies_traj()
        ik1, ik2 = self.inds_of_keys(key1, key2)
        xs = aligned_ene_list[ik1]
        ys = aligned_ene_list[ik2]

        return zip_sort(xs, ys) if sort else (xs, ys)

    def xy_forces_for_keys(self, key1, key2, direction) -> tuple:
        """
        Return (xs, ys), sorted arrays with forces along the cart direction for (key1, key2).
        """
        idir = self.idir_from_direction(direction)
        ik1, ik2 = self.inds_of_keys(key1, key2)
        xs = self.forces_list[ik1,:,:,idir].flatten()
        ys = self.forces_list[ik2,:,:,idir].flatten()

        return zip_sort(xs, ys)

    def traj_forces_for_keys(self, key1, key2) -> tuple:
        """
        Return arrays with the cart direction of forces along the trajectory for (key1, key2).
        """
        ik1, ik2 = self.inds_of_keys(key1, key2)
        xs, ys = self.forces_list[ik1], self.forces_list[ik2]

        return xs, ys

    def xy_stress_for_keys(self, key1, key2, voigt_comp, sort=True) -> tuple:
        """
        Return xs, ys sorted arrays with the stress along the voigt component for (key1, key2).
        """
        # (nkeys, self.nsteps, 6)
        iv = self.ivoigt_from_comp(voigt_comp)
        ik1, ik2 = self.inds_of_keys(key1, key2)
        xs = self.stress_list[ik1,:,iv].flatten()
        ys = self.stress_list[ik2,:,iv].flatten()

        return zip_sort(xs, ys) if sort else (xs, ys)

    def get_forces_dataframe(self) -> pd.DataFrame:
        """
        Return dataFrame with columns (fx, fy, fz, isite, istep, key)
        """
        # [nkeys, nsteps, natom, 3]
        d_list = []
        for ik, key in enumerate(self.keys):
            f_traj = self.forces_list[ik]
            for istep in range(self.nsteps):
                for iatom in range(self.natom):
                    fx, fy, fz = f_traj[istep, iatom,:]
                    d = dict(fx=fx, fy=fy, fz=fz, iatom=iatom, istep=istep, key=key)
                    d_list.append(d)

        df = pd.DataFrame(d_list).sort_values(by=["istep", "iatom"], ignore_index=True)
        return df

    def get_stress_dataframe(self) -> pd.DataFrame:
        """
        Return DataFrame with columns [sxx,syy,szz, ... ,istep,key]
        """
        # [nkeys, nsteps, 6]
        d_list = []
        for ik, key in enumerate(self.keys):
            stress_traj = self.stress_list[ik]
            for istep in range(self.nsteps):
                d = {comp: stress_traj[istep, ic] for ic, comp in enumerate(self.ALL_VOIGT_COMPS)}
                d.update(istep=istep, key=key)
                d_list.append(d)

        df = pd.DataFrame(d_list).sort_values(by=["istep"], ignore_index=True)
        return df

    @add_fig_kwargs
    def plot_energies(self, fontsize=8, **kwargs):
        """
        Compare energies aligned wrt to self.iref entry
        """
        key_pairs = self.get_key_pairs()
        nrows, ncols = 1, len(key_pairs)
        ax_mat, fig, plt = get_axarray_fig_plt(None, nrows=nrows, ncols=ncols,
                                               sharex=False, sharey=False, squeeze=False,
                                               #subplot_kw=dict(box_aspect=1) #, layout="constrained",
                                               #aspect='equal', adjustable='box',
                                               )
        irow = 0
        for icol, (key1, key2) in enumerate(key_pairs):
           xs, ys = self.xy_energies_for_keys(key1, key2)
           stats = diff_stats(xs, ys)
           ax = ax_mat[irow, icol]
           ax.scatter(xs, ys, marker="o")
           ax.grid(True)
           ax.set_xlabel(f"{key1} energy", fontsize=fontsize)
           ax.set_ylabel(f"{key2} energy", fontsize=fontsize)
           linear_fit_ax(ax, xs, ys, fontsize=fontsize, with_label=True)
           ax.legend(loc="best", shadow=True, fontsize=fontsize)
           if irow == 0:
               ax.set_title(f"{key1}/{key2} MAE: {stats.MAE:.6f}", fontsize=fontsize)

        if "title" not in kwargs: fig.suptitle(f"Energies in eV for {self.structure.latex_formula}")
        #make_square_axes(ax_mat)
        return fig

    @add_fig_kwargs
    def plot_forces(self, fontsize=8, **kwargs):
        """
        Compare forces.
        """
        key_pairs = self.get_key_pairs()
        nrows, ncols = 3, len(key_pairs)
        ax_mat, fig, plt = get_axarray_fig_plt(None, nrows=nrows, ncols=ncols,
                                               sharex=False, sharey=False, squeeze=False,
                                               #subplot_kw=dict(box_aspect=1), # layout="constrained",
                                               #aspect='equal', adjustable='box',
                                               )

        for icol, (key1, key2) in enumerate(key_pairs):
            for irow, direction in enumerate(("x", "y", "z")):
                xs, ys = self.xy_forces_for_keys(key1, key2, direction)
                stats = diff_stats(xs, ys)
                ax = ax_mat[irow, icol]
                ax.scatter(xs, ys, marker="o")
                ax.grid(True)
                linear_fit_ax(ax, xs, ys, fontsize=fontsize, with_label=True)
                ax.legend(loc="best", shadow=True, fontsize=fontsize)
                f_tex = f"$F_{direction}$"
                if icol == 0:
                    ax.set_ylabel(f"{key2} {f_tex}", fontsize=fontsize)
                if irow == 2:
                    ax.set_xlabel(f"{key1} {f_tex}", fontsize=fontsize)
                ax.set_title(f"{key1}/{key2} MAE: {stats.MAE:.6f}", fontsize=fontsize)

        if "title" not in kwargs: fig.suptitle(f"Cartesian forces in ev/Ang for {self.structure.latex_formula}")
        #make_square_axes(ax_mat)
        return fig

    @add_fig_kwargs
    def plot_stresses(self, fontsize=6, **kwargs):
        """
        Compare stress components.
        """
        key_pairs = self.get_key_pairs()
        nrows, ncols = 6, len(key_pairs)
        ax_mat, fig, plt = get_axarray_fig_plt(None, nrows=nrows, ncols=ncols,
                                               sharex=False, sharey=False, squeeze=False,
                                               #subplot_kw=dict(box_aspect=1), # layout="constrained",
                                               #aspect='equal', adjustable='box',
                                               )

        for icol, (key1, key2) in enumerate(key_pairs):
            for irow, voigt_comp in enumerate(self.ALL_VOIGT_COMPS):
                xs, ys = self.xy_stress_for_keys(key1, key2, voigt_comp)
                stats = diff_stats(xs, ys)
                ax = ax_mat[irow, icol]
                ax.scatter(xs, ys, marker="o")
                linear_fit_ax(ax, xs, ys, fontsize=fontsize, with_label=True)
                ax.legend(loc="best", shadow=True, fontsize=fontsize)
                ax.grid(True)
                s_tex = "$\sigma_{%s}$" % voigt_comp
                if icol == 0:
                    ax.set_ylabel(f"{key2} {s_tex}", fontsize=fontsize)
                if irow == (len(self.ALL_VOIGT_COMPS) - 1):
                    ax.set_xlabel(f"{key1} {s_tex}", fontsize=fontsize)
                ax.set_title(f"{key1}/{key2} MAE: {stats.MAE:.6f}", fontsize=fontsize)

        if "title" not in kwargs: fig.suptitle(f"Stresses in (eV/Ang^2) for {self.structure.latex_formula}")
        #make_square_axes(ax_mat)
        return fig

    @add_fig_kwargs
    def plot_energies_traj(self, delta_mode=True, fontsize=6, markersize=2, **kwargs):
        """
        Plot energies along the trajectory.

        Args:
            delta_mode: True to plot differences instead of absolute values.
        """
        key_pairs = self.get_key_pairs()
        nrows, ncols = 1, len(key_pairs)
        ax_mat, fig, plt = get_axarray_fig_plt(None, nrows=nrows, ncols=ncols,
                                               sharex=False, sharey=False, squeeze=False,
                                               #subplot_kw=dict(box_aspect=1), layout="constrained",
                                               )

        for icol, (key1, key2) in enumerate(key_pairs):
            e1, e2 = self.xy_energies_for_keys(key1, key2, sort=False)
            stats = diff_stats(e1, e2)

            ax = ax_mat[0, icol]
            if delta_mode:
                # Plot delta energy along the trajectory.
                ax.plot(np.abs(e1 - e2), marker="o", markersize=markersize)
                ax.set_yscale("log")
            else:
                ax.plot(e1, marker="o", color="red",  label=key1, markersize=markersize)
                ax.plot(e2, marker="o", color="blue", label=key2, markersize=markersize)

            set_grid_legend(ax, fontsize, xlabel='trajectory',
                            ylabel="$|\Delta_E|$" if delta_mode else "$E$",
                            grid=True, legend_loc="upper left",
                            title=f"{key1}/{key2} MAE: {stats.MAE:.6f} eV")

        head = "$\Delta$-Energy in eV" if delta_mode else "Energy in eV"
        if "title" not in kwargs: fig.suptitle(f"{head} for {self.structure.latex_formula}")

        return fig

    @add_fig_kwargs
    def plot_forces_traj(self, delta_mode=True, fontsize=6, markersize=2, **kwargs):
        """
        Plot forces along the trajectory.

        Args:
            delta_mode: True to plot differences instead of absolute values.
        """
        # Fx,Fy,Fx along rows, pairs along columns.
        key_pairs = self.get_key_pairs()
        nrows, ncols = 3, len(key_pairs)
        ax_mat, fig, plt = get_axarray_fig_plt(None, nrows=nrows, ncols=ncols,
                                               sharex=False, sharey=False, squeeze=False,
                                               #subplot_kw=dict(box_aspect=1), layout="constrained",
                                               )

        atom1_cmap = plt.get_cmap("viridis")
        atom2_cmap = plt.get_cmap("jet")
        marker_idir = {0: ">", 1: "<", 2: "^"}

        for icol, (key1, key2) in enumerate(key_pairs):
            # Arrays of shape: [nsteps, natom, 3]
            f1_tad, f2_tad = self.traj_forces_for_keys(key1, key2)
            for idir, direction in enumerate(("x", "y", "z")):
                last_row = idir == 2
                fp_tex = f"F_{direction}"
                xs, ys = self.xy_forces_for_keys(key1, key2, direction)
                stats = diff_stats(xs, ys)
                ax = ax_mat[idir, icol]
                ax.set_title(f"{key1}/{key2} MAE: {stats.MAE:.6f}", fontsize=fontsize)

                zero_values = False
                for iatom in range(self.natom):
                    if delta_mode:
                        # Plot delta of forces along the trajectory.
                        style = dict(marker=marker_idir[idir], markersize=markersize,
                                     color=atom1_cmap(float(iatom) / self.natom))
                        abs_delta = np.abs(f1_tad[:,iatom,idir] - f2_tad[:,iatom,idir])
                        zero_values = zero_values or np.any(abs_delta == 0.0)
                        ax.plot(abs_delta, **style, label=f"$\Delta {fp_tex}$" if iatom == 0 else None)
                    else:
                        f1_style = dict(marker=marker_idir[idir], markersize=markersize,
                                        color=atom1_cmap(float(iatom) / self.natom))
                        f2_style = dict(marker=marker_idir[idir], markersize=markersize,
                                        color=atom2_cmap(float(iatom) / self.natom))
                        with_label = (iatom, idir) == (0,0)
                        ax.plot(f1_tad[:,iatom,idir], **f1_style,
                                label=f"${key1}\, {fp_tex}$" if with_label else None)
                        ax.plot(f2_tad[:,iatom,idir], **f2_style,
                                label=f"${key2}\, {fp_tex}$" if with_label else None)

                if delta_mode:
                    ax.set_yscale("log" if not zero_values else "symlog")

                set_grid_legend(ax, fontsize, xlabel='trajectory' if last_row else None,
                                grid=True, legend=not delta_mode, legend_loc="upper left",
                                ylabel=f"$|\Delta {fp_tex}|$" if delta_mode else f"${fp_tex}$")

        head = "$\Delta$-forces in eV/Ang" if delta_mode else "Forces in eV/Ang"
        if "title" not in kwargs: fig.suptitle(f"{head} for {self.structure.latex_formula}")

        return fig

    @add_fig_kwargs
    def plot_stress_traj(self, delta_mode=True, markersize=2, fontsize=6, **kwargs):
        """
        Plot stresses along the trajectory.

        Args:
            delta_mode: True to plot differences instead of absolute values.
        """
        # Sxx,Syy,Szz,... along rows, pairs along columns.
        key_pairs = self.get_key_pairs()
        nrows, ncols = 6, len(key_pairs)
        ax_mat, fig, plt = get_axarray_fig_plt(None, nrows=nrows, ncols=ncols,
                                               sharex=False, sharey=False, squeeze=False,
                                               #subplot_kw=dict(box_aspect=1), layout="constrained",
                                               )

        marker_voigt = {"xx": ">", "yy": "<", "zz": "^", "yz": 1, "xz": 2, "xy":3}

        for icol, (key1, key2) in enumerate(key_pairs):
            # Plot (delta of) stresses along the trajectory.
            for iv, voigt_comp in enumerate(self.ALL_VOIGT_COMPS):
                xs, ys = self.xy_stress_for_keys(key1, key2, voigt_comp)
                stats = diff_stats(xs, ys)
                last_row = iv == len(self.ALL_VOIGT_COMPS) - 1
                ax = ax_mat[iv, icol]
                ax.set_title(f"{key1}/{key2} MAE: {stats.MAE:.6f}", fontsize=fontsize)
                voigt_comp_tex = "{" + voigt_comp + "}"
                s1, s2 = self.xy_stress_for_keys(key1, key2, voigt_comp, sort=False)
                s_style = dict(marker=marker_voigt[voigt_comp], markersize=markersize)

                if delta_mode:
                    abs_delta_stress = np.abs(s1 - s2)
                    ax.plot(abs_delta_stress, **s_style, label=f"$|\Delta \sigma_{voigt_comp_tex}|$")
                    ax.set_yscale("log")
                else:
                    ax.plot(s1, **s_style, label=f"${key1}\,\sigma_{voigt_comp_tex}$" if iv == 0 else None)
                    ax.plot(s2, **s_style, label=f"${key2}\,\sigma_{voigt_comp_tex}$" if iv == 0 else None)
                    #ax.set_ylim(-1, +1)

                set_grid_legend(ax, fontsize, xlabel='trajectory' if last_row else None,
                                grid=True, legend=not delta_mode, legend_loc="upper left",
                                ylabel=f"$|\Delta \sigma_{voigt_comp_tex}|$ " if delta_mode else "$\sigma$ ")

        head = r"$\Delta \sigma$ (eV/Ang$^2$)" if delta_mode else "Stress tensor (eV/Ang$^2$)"
        if "title" not in kwargs: fig.suptitle(f"{head} for {self.structure.latex_formula}")

        return fig


class AseRelaxation:
    """
    Container with the results produced by the ASE calculator.
    """
    def __init__(self, dyn, traj_path):
        self.dyn = dyn
        self.traj_path = str(traj_path)

    @lazy_property
    def traj(self):
        """ASE trajectory."""
        if self.traj_path is None:
            raise RuntimeError("Cannot read ASE traj as traj_path is None")
        from ase.io import read
        return read(self.traj_path, index=":")

    #def __str__(self):
    #def to_string(self, verbose=0)

    def summarize(self, tags=None, mode="smart", stream=sys.stdout):
        """"""
        if self.traj_path is None: return
        r0, r1 = AseResults.from_traj_inds(self.traj, 0, -1)
        if tags is None: tags = ["unrelaxed", "relaxed"],
        df = dataframe_from_results_list(tags, [r0, r1], mode=mode)
        print_dataframe(df, end="\n", file=stream)

    #def plot(self, **kwargs):


def dataframe_from_results_list(index: list, results_list: list[AseResults],
                                mode="smart") -> pd.DataFrame:
    assert len(index) == len(results_list)
    df = pd.DataFrame([r.get_dict4pandas() for r in results_list], index=index)

    if mode == "smart":
        # Remove columns with the same values e.g. geometry params.
        def is_unique(s):
            a = s.to_numpy()
            return (a[0] == a).all()

        for k in (["volume",] + _CELLPAR_KEYS):
            if k in df and is_unique(df[k]):
                df.drop(columns=k, inplace=True)

    return df


def ase_optimizer_cls(s: str | Optimizer) -> Type | list[str]:
    """
    Return an ASE Optimizer subclass from string `s`.
    If s == "__all__", return list with all Optimizer subclasses supported by ASE.
    """
    from ase import optimize
    def is_ase_optimizer(key: str) -> bool:
        return isclass(obj := getattr(optimize, key)) and issubclass(obj, Optimizer)

    valid_keys = [key for key in dir(optimize) if is_ase_optimizer(key)]

    if s == "__all__":
        return valid_keys

    if isinstance(s, Optimizer):
        return s

    if s not in valid_keys:
        raise ValueError(f"Unknown optimizer {s}, must be one of {valid_keys}")

    return getattr(optimize, s)


def relax_atoms(atoms: Atoms, relax_mode: str, optimizer: str, fmax: float, pressure: float,
                verbose: int, steps: int = 500,
                opt_kwargs=None, traj_path=None, calculator=None) -> AseRelaxation:
    """
    Relax atoms using an ASE calculator and ASE algorithms.

    Args:
        atoms: ASE atoms.
        relax_mode: "ions" to relax ions only, "cell" for ions + cell, "no" for no relaxation.
        optimizer: name of the ASE optimizer to use.
        fmax: tolerance for relaxation convergence. Here fmax is a sum of force and stress forces.
        pressure: Target pressure.
        verbose: whether to print stdout.
        steps: max number of steps for relaxation.
        opt_kwargs (dict): kwargs for the ASE optimizer class.
        traj_path:
        calculator:
    """
    from ase.constraints import ExpCellFilter
    from ase.io import read

    RX_MODE.validate(relax_mode)
    if relax_mode == RX_MODE.no:
        raise ValueError(f"Invalid {relax_mode:}")

    opt_kwargs = opt_kwargs or {}
    if traj_path is not None:
        opt_kwargs["trajectory"] = str(traj_path)

    if calculator is not None:
        atoms.calc = calculator

    # Run relaxation
    opt_class = ase_optimizer_cls(optimizer)
    stream = sys.stdout if verbose else io.StringIO()
    def pf(*args, **kwargs):
        print(*args, file=stream, **kwargs)

    with contextlib.redirect_stdout(stream):
        pf(f"Relaxation parameters: fmax: {fmax}, relax_mode: {relax_mode}, steps: {steps}, optimizer: {optimizer}")
        if atoms.constraints and verbose > 1:
            # Print constraints.
            pf(f"Number of constraints: {len(atoms.constraints)}")
            for c in atoms.constraints:
                pf("\t", c)
            pf("")

        dyn = opt_class(ExpCellFilter(atoms, scalar_pressure=pressure), **opt_kwargs) if relax_mode == RX_MODE.cell else \
              opt_class(atoms, **opt_kwargs)

        t_start = time.time()
        converged = dyn.run(fmax=fmax, steps=steps)
        t_end = time.time()
        pf("Converged:", converged)
        pf('Relaxation completed in %2.4f sec\n' % (t_end - t_start))

    return AseRelaxation(dyn, traj_path)


def silence_tensorflow() -> None:
    """
    Silence every unnecessary warning from tensorflow.
    """
    # https://stackoverflow.com/questions/35911252/disable-tensorflow-debugging-information
    import logging
    logging.getLogger('tensorflow').setLevel(logging.ERROR)
    os.environ["KMP_AFFINITY"] = "noverbose"
    os.environ['TF_CPP_MIN_LOG_LEVEL'] = '3'
    try:
        import tensorflow as tf
        tf.get_logger().setLevel('ERROR')
        tf.autograph.set_verbosity(3)
    except (ModuleNotFoundError, ImportError):
        pass



class CORRALGO(IntEnum):
    """
    Enumerate the different algorithms used to correct the ML forces/stresses.
    """
    none = 0
    delta = 1
    one_point = 2
    #two_points = 3

    @classmethod
    def from_string(cls, string: str):
        """Build instance from string."""
        try:
           enum = getattr(cls, string)
           return enum
        except AttributeError as exc:
           raise ValueError(f'Error: {string} is not a valid value')


class _MyMlCalculator:
    """
    Add __abi_forces_list and __abi_stress_list internal attributes to an ASE calculator.
    Extend `calculate` method so that ML forces and stresses can be corrected.
    """

    def __init__(self, *args, **kwargs):
        #print("In _MyMlCalculatorInit with args:", args, ", kwargs:", kwargs)
        super().__init__(*args, **kwargs)

        from collections import deque
        maxlen = 2
        self.__correct_forces_algo = CORRALGO.delta
        self.__correct_stress_algo = CORRALGO.delta
        self.__abi_forces_list = deque(maxlen=maxlen)
        self.__abi_stress_list = deque(maxlen=maxlen)
        self.__abi_atoms_list = deque(maxlen=maxlen)
        self.__ml_forces_list = deque(maxlen=maxlen)
        self.__ml_stress_list = deque(maxlen=maxlen)
        self.__verbose = 0

    def set_correct_forces_algo(self, new_algo: int) -> int:
        """Set the correction algorithm for forces."""
        assert new_algo in CORRALGO
        old_algo = self.__correct_forces_algo
        self.__correct_forces_algo = new_algo
        return old_algo

    @property
    def correct_forces_algo(self) -> int:
        """Correction algorithm for forces."""
        return self.__correct_forces_algo

    def set_correct_stress_algo(self, new_algo: int) -> int:
        """Set the correction algorithm for the stress."""
        assert new_algo in CORRALGO
        old_algo = self.__correct_stress_algo
        self.__correct_stress_algo = new_algo
        return old_algo

    @property
    def correct_stress_algo(self) -> int:
        """Correction algorithm for the stress."""
        return self.__correct_stress_algo

    def store_abi_forstr_atoms(self, abi_forces, abi_stress, atoms):
        """
        Stores a copy of the ab-initio forces, stress tensor and atoms
        in the internal buffers. Also compute and store the corresponding ML values.
        """
        # Store copies.
        abi_forces = np.asarray(abi_forces).copy()
        self.__abi_forces_list.append(abi_forces)
        abi_stress = np.asarray(abi_stress).copy()
        self.__abi_stress_list.append(abi_stress)
        self.__abi_atoms_list.append(atoms.copy())

<<<<<<< HEAD
        # Compute ML values 
=======
        # Compute ML forces ans stresses for the input atoms.
>>>>>>> 1d5e1fbb
        self.reset()
        old_forces_algo = self.set_correct_forces_algo(CORRALGO.none)
        old_stress_algo = self.set_correct_stress_algo(CORRALGO.none)
        ml_forces = self.get_forces(atoms=atoms)
        ml_stress = self.get_stress(atoms=atoms)
        #print(f"{ml_forces=}"); print(f"{ml_stress=}")
        self.__ml_forces_list.append(ml_forces)
        self.__ml_stress_list.append(ml_stress)
        self.set_correct_forces_algo(old_forces_algo)
        self.set_correct_stress_algo(old_stress_algo)
        self.reset()

        def fmt_vec3(vec3) -> str:
            return "{:.6e} {:.6e} {:.6e}".format(*vec3)
        def fmt_vec6(vec6) -> str:
            return "{:.6e} {:.6e} {:.6e} {:.6e} {:.6e} {:.6e}".format(*vec6)

        if self.__verbose:
            from ase.stress import full_3x3_to_voigt_6_stress
            print("abi_stress6:", fmt_vec6(full_3x3_to_voigt_6_stress(abi_stress)))
            print("ml_stress6: ", fmt_vec6(full_3x3_to_voigt_6_stress(ml_stress)))
            for iat in range(len(atoms)):
                print(f"abi_fcart_{iat=}:", fmt_vec3(abi_forces[iat]))
                print(f"ml_fcart_{iat=} :", fmt_vec3(ml_forces[iat]))

    def get_abi_forces(self, pos=-1):
        """Return the ab-initio forces or None if not available."""
        if self.__abi_forces_list: return self.__abi_forces_list[pos]
        return None

    def get_ml_forces(self, pos=-1):
        """Return the ML forces or None if not available."""
        if self.__ml_forces_list: return self.__ml_forces_list[pos]
        return None

    def get_abi_stress(self, pos=-1):
        """Return the ab-initio stress or None if not available."""
        if self.__abi_stress_list: return self.__abi_stress_list[pos]
        return None

    def get_ml_stress(self, pos=-1):
        """Return the ML stress or None if not available."""
        if self.__ml_stress_list: return self.__ml_stress_list[pos]
        return None

    def calculate(
         self,
         atoms: Atoms | None = None,
         properties: list | None = None,
         system_changes: list | None = None,
     ):
        """
        Perform calculation for an input Atoms.

        Args:
            atoms (ase.Atoms): ase Atoms object
            properties (list): list of properties to calculate
            system_changes (list): monitor which properties of atoms were
                changed for new calculation. If not, the previous calculation
                results will be loaded.
        """
        #print("In super.calculate")
        super().calculate(atoms=atoms, properties=properties, system_changes=system_changes)

        if self.correct_forces_algo != CORRALGO.none:
            # Apply ab-initio correction to the ml_forces.
            forces = self.results["forces"]
            abi_forces = self.get_abi_forces()
            ml_forces = self.get_ml_forces()
            if abi_forces is not None:
                # Change forces only if have invoked store_abi_forstr_atoms
                if self.correct_forces_algo == CORRALGO.delta:
                    # Apply delta correction to forces.
                    delta_forces = abi_forces - ml_forces
                    forces += delta_forces
                elif self.correct_forces_algo == CORRALGO.one_point:
                    forces += abi_forces
                else:
                    raise ValueError(f"Invalid {self.correct_forces_algo=}")
                #print("Updating forces with abi_forces:\n", abi_forces)
                self.results.update(forces=forces)

        if self.correct_stress_algo != CORRALGO.none:
            # Apply ab-initio correction to the ml_stress.
            stress = self.results["stress"]
            abi_stress = self.get_abi_stress()
            ml_stress = self.get_ml_stress()
            if abi_stress is not None:
                # Change stresses only if have invoked store_abi_forstr_atoms
                if self.correct_stress_algo == CORRALGO.delta:
                    # Apply delta correction to stress.
                    delta_stress = abi_stress - ml_stress
                    stress += delta_stress
                elif self.correct_stress_algo == CORRALGO.one_point:
                    stress += abi_stress
                else:
                    raise ValueError(f"Invalid {self.correct_stress_algo=}")
                #print("Updating stress with abi_stress:\n", abi_stress)
                self.results.update(stress=stress)


def as_calculator(obj) -> Calculator:
    """Build an ASE calculator."""
    if isinstance(obj, Calculator):
        return obj

    # Assume string
    return CalcBuilder(obj).get_calculator()


class CalcBuilder:
    """
    Factory class to build an ASE calculator with a ML potential as backend.
    Supports different backends defined by `name` string.
    Possible formats are:

        1) nn_type e.g. m3net
        2) nn_type:model_name
        3) nn_type@filepath
    """

    ALL_NN_TYPES = [
        "m3gnet",
        "matgl",
        "chgnet",
        "alignn",
        #"quip",
    ]

    def __init__(self, name: str, **kwargs):
        self.name = name

        # Extract nn_type and model_name from name
        self.nn_type, self.model_name = name, None
        if ":" in name:
            self.nn_type, self.model_name = name.split(":")

        if  self.nn_type not in self.ALL_NN_TYPES:
            raise ValueError(f"Invalid {name=}, it should be in {self.ALL_NN_TYPES=}")

        self._model = None

    def __str__(self):
        if self.model_name is not None:
            return f"{self.__class__.__name__} nn_type: {self.nn_type}, model_name: {self.model_name}"
        else:
            return f"{self.__class__.__name__} nn_type: {self.nn_type}"

    # pickle support.
    def __getstate__(self):
        return dict(name=self.name)

    def __setstate__(self, d):
        self.name = d["name"]
        self._model = None

    def reset(self) -> None:
        self._model = None

    def get_calculator(self, reset=False) -> Calculator:
        """
        Return ASE calculator with ML potential.
        """
        if reset: self.reset()

        if self.nn_type == "m3gnet":
            # m3gnet legacy version.
            if self._model is None:
                silence_tensorflow()
            try:
                from m3gnet.models import Potential, M3GNet, M3GNetCalculator
            except ImportError as exc:
                raise ImportError("m3gnet not installed. Try `pip install m3gnet`.") from exc

            if self._model is None:
                assert self.model_name is None
                self._model = Potential(M3GNet.load())

            class MyM3GNetCalculator(_MyMlCalculator, M3GNetCalculator):
                """Add abi_forces and abi_stress"""

            return MyM3GNetCalculator(potential=self._model)

        if self.nn_type == "matgl":
            # See https://github.com/materialsvirtuallab/matgl
            try:
                import matgl
                from matgl.ext.ase import M3GNetCalculator
            except ImportError as exc:
                raise ImportError("matgl not installed. Try `pip install matgl`.") from exc

            if self._model is None:
                model_name = "M3GNet-MP-2021.2.8-PES" if self.model_name is None else self.model_name
                self._model = matgl.load_model(model_name)

            class MyM3GNetCalculator(_MyMlCalculator, M3GNetCalculator):
                """Add abi_forces and abi_stress"""

            return MyM3GNetCalculator(potential=self._model)

        if self.nn_type == "chgnet":
            try:
                from chgnet.model.dynamics import CHGNetCalculator
                from chgnet.model.model import CHGNet
            except ImportError as exc:
                raise ImportError("chgnet not installed. Try `pip install chgnet`.") from exc

            if self._model is None:
                assert self.model_name is None
                self._model = CHGNet.load()

            class MyCHGNetCalculator(_MyMlCalculator, CHGNetCalculator):
                """Add abi_forces and abi_stress"""

            return MyCHGNetCalculator(model=self._model)

        if self.nn_type == "alignn":
            try:
                from alignn.ff.ff import AlignnAtomwiseCalculator, default_path
            except ImportError as exc:
                raise ImportError("alignn not installed. See https://github.com/usnistgov/alignn") from exc

            class MyAlignnCalculator(_MyMlCalculator, AlignnAtomwiseCalculator):
                """Add abi_forces and abi_stress"""

            model_name = default_path() if self.model_name is None else self.model_name
            return AlignnAtomwiseCalculator(path=model_name)

        #if self.nn_type == "quip":
        #    try:
        #        from quippy.potential import Potential
        #    except ImportError as exc:
        #        raise ImportError("quippy not installed. Try `pip install quippy-ase`.\n" +
        #                          "See https://github.com/libAtoms/QUIP") from exc

        #    class MyQuipPotential(_MyMlCalculator, Potential):
        #        """Add abi_forces and abi_stress"""

        #    assert self.model_name is None
        #    args_str = ""
        #    return MyQuipPotential(args_str="")

        raise ValueError(f"Invalid {self.nn_type=}")


class _MlBase:
    """
    Base class for all Ml subclasses providing helper methods to
    perform typical tasks such as writing files in the workdir
    and object persistence via pickle.
    """
    @classmethod
    def pickle_load(cls, workdir):
        """
        Reconstruct the object from a pickle file located in workdir.
        """
        with open(Path(workdir) / f"{cls.__name__}.pickle", "rb") as fh:
            return pickle.load(fh)

    def __init__(self, workdir, prefix=None):
        """
        Build directory with `prefix` if `workdir` is None else create it.
        Raise RuntimeError if workdir already exists.
        """
        self.workdir = workdir_with_prefix(workdir, prefix)
        self.basename_info = []

    def pickle_dump(self):
        """Write pickle file for object persistence."""
        with open(self.workdir / f"{self.__class__.__name__}.pickle", "wb") as fh:
            pickle.dump(self, fh)

    def __str__(self):
        # Delegated to the subclass.
        return self.to_string()

    @lazy_property
    def calc_builder(self):
        return CalcBuilder(self.nn_name)

    def get_calculator_name(self) -> tuple[Calculator, str]:
        return self.get_calculator(), self.calc_builder.name

    def get_calculator(self) -> Calculator:
        """Return ASE calculator."""
        calc = self.calc_builder.get_calculator()
        return calc

    def add_basename_info(self, basename: str, info: str) -> None:
        """
        Register basename with info in the internal buffer used to generate
        the README.md file in _finalize. Print WARNING if basename is already registered.
        """
        if any(basename == t[0] for t in self.basename_info):
            print(f"WARNING: {basename:} already in basename_info:")
        self.basename_info.append((basename, info))

    def mkdir(self, basename: str, info: str) -> Path:
        """Create directory in workdir, return Path object."""
        self.add_basename_info(basename, info)
        dirpath = self.workdir / basename
        dirpath.mkdir()
        return dirpath

    def get_path(self, basename: str, info: str) -> Path:
        """Return Path in workdir."""
        self.add_basename_info(basename, info)
        return self.workdir / str(basename)

    def savefig(self, basename: str, fig, info: str) -> None:
        """Save matplotlib figure in workdir."""
        self.add_basename_info(basename, info)
        fig.savefig(self.workdir / basename)

    def write_traj(self, basename: str, traj, info: str) -> None:
        """Write ASE trajectory in workdir."""
        self.add_basename_info(basename, info)
        with open(self.workdir / basename, "wb") as fd:
            write_traj(fd, traj)

    def write_json(self, basename: str, data, info: str,
                   indent=4, stream=None, **kwargs) -> None:
        """Write data in JSON format and mirror output to `stream`."""
        self.add_basename_info(basename, info)
        with open(self.workdir / basename, "wt") as fh:
            json.dump(data, fh, indent=indent, **kwargs)

        if stream is not None:
            # Print JSON to stream as well.
            print("", file=stream)
            print(marquee(info, mark="="), file=stream)
            print(json.dumps(data, indent=4), file=stream, end="\n")

    def write_df(self, df, basename: str, info: str, fmt="csv") -> None:
        """Write dataframe to file."""
        self.add_basename_info(basename, info)
        filepath = self.workdir / basename
        if fmt == "csv":
            df.to_csv(filepath)
        else:
            raise ValueError(f"Invalid format {fmt=}")

    def write_script(self, basename: str, text: str, info: str) -> Path:
        """
        Write text script to basename file.
        """
        self.add_basename_info(basename, info)
        _, ext = os.path.splitext(basename)
        shebang = {
            ".py": "#!/usr/bin/env python",
            ".sh": "#!/bin/bash",
        }[ext]

        header = ""
        if "python" in shebang:
            header = """
import numpy as np
import pandas as pd
import matplotlib.pyplot as plt
"""

        path = self.workdir / basename
        with path.open("wt") as fh:
            fh.write(f"""\
{shebang}

# {info}

{header}

{text}
""")
        path.chmod(path.stat().st_mode | stat.S_IEXEC)
        return path

    def _finalize(self) -> None:
        """Called at the end of the `run` method to write the README.md file in the workdir."""
        if self.basename_info:
            # Generate README.md file.
            md_lines = ["## Directory content\n",]
            for path, info in self.basename_info:
                path = os.path.basename(str(path))
                md_lines.append(f"- `{path}`: {info}")

            md_str = "\n".join(md_lines)
            with open(self.workdir / "README.md", "wt") as fh:
                fh.write(md_str)
            print("\n", md_str, end=2*"\n")

            # Print WARNINGs if files do not exist.
            for basename, _ in self.basename_info:
                p = self.workdir / basename
                if not p.exists():
                    print(f"WARNING: Cannot find `{basename}` in {self.workdir}")

        print("\nResults available in directory:", self.workdir)


class MlRelaxer(_MlBase):
    """
    Relax structure with ASE and ML-potential.
    """

    @classmethod
    def from_abinit_yaml_file(cls, filepath: str, workdir=None, prefix=None) -> MlRelaxer:
        """
        Build object from a YAML file produced by ABINIT in hybrid relaxation mode.
        """
        # Read yaml file produced by Abinit:
        #
        #  iteration_state: {dtset: 1, itime: 1, icycle: 1, }
        #  comment   : Summary of ground state results
        #  lattice_vectors:
        #  - [ -5.1690735,  -5.1690735,   0.0000000, ]
        #  - [ -5.1690735,   0.0000000,  -5.1690735, ]
        #  - [  0.0000000,  -5.1690735,  -5.1690735, ]
        #  lattice_lengths: [   7.31017,    7.31017,    7.31017, ]
        #  lattice_angles: [ 60.000,  60.000,  60.000, ] # degrees, (23, 13, 12)
        #  lattice_volume:   2.7622826E+02
        #  convergence: {deltae: -1.926E-11, res2:  3.761E-10, residm:  1.588E-05, diffor: null, }
        #  etotal    :  -8.46248947E+00
        #  entropy   :   0.00000000E+00
        #  fermie    :   1.42500714E-01
        #  cartesian_stress_tensor: # hartree/bohr^3
        #  - [  3.06384355E-06,   0.00000000E+00,   0.00000000E+00, ]
        #  - [  0.00000000E+00,   3.06384355E-06,   0.00000000E+00, ]
        #  - [  0.00000000E+00,   0.00000000E+00,   3.06384355E-06, ]
        #  pressure_GPa:  -9.0141E-02
        #  xred      :
        #  - [  5.0000E-01,   5.0000E-01,   5.0000E-01, Si]
        #  - [  2.5000E-01,   2.5000E-01,   2.5000E-01, Si]
        #  cartesian_forces: # hartree/bohr
        #  - [  5.08705549E-32,   5.08705549E-32,  -1.52611665E-31, ]
        #  - [ -5.08705549E-32,  -5.08705549E-32,   1.52611665E-31, ]
        #  force_length_stats: {min:   1.68718543E-31, max:   1.68718543E-31, mean:   1.68718543E-31, }
        #  format_version: 1
        #  natom: 2
        #  ionmov: 1
        #  optcell: 2
        #  nn_name: matgl
        #  prtvol: 1

        doc = yaml_safe_load_path(filepath) #; print(doc)

        format_version = doc.pop("format_version")
        natom = doc.pop("natom")
        ntypat = doc.pop("ntypat")
        typat = np.array(doc.pop("typat"), dtype=int)
        znucl = np.array(doc.pop("znucl"), dtype=float)
        rprim = np.array(doc.pop("lattice_vectors"))
        xred = np.array(doc.pop("xred"))
        xred = np.array(xred[:,:3], dtype=float)
        # Read forces and stress in a.u. and convert.
        abi_cart_forces = np.array(doc.pop("cartesian_forces")) * abu.Ha_eV / abu.Bohr_Ang
        abi_cart_stresses = np.array(doc.pop("cartesian_stress_tensor")) * abu.Ha_eV / (abu.Bohr_Ang**3)

        ionmov = doc.pop("ionmov")
        optcell = doc.pop("optcell")
        iatfix = doc.pop("iatfix") # [3,natom] array or None if unconstrained.
        strtarget = np.array(doc.pop("strtarget"), dtype=float)
        nn_name = doc.get("nn_name", "chgnet")
        verbose = doc.pop("prtvol")

        structure = Structure.from_abivars(
            acell=3*[1.0],
            rprim=rprim,
            typat=typat,
            xred=xred,
            ntypat=ntypat,
            znucl=znucl,
        ) #; print(structure)

        atoms = structure.to_ase_atoms()
        if iatfix is not None:
            raise NotImplementedError()
            #aseml.fix_atoms(atoms, fix_inds=fix_inds, fix_symbols=fix_symbols)

        ######################################################################
        # Consistency check as not all the Abinit options are supported by ASE
        ######################################################################
        relax_mode = RX_MODE.cell if optcell != 0 else RX_MODE.ions

        allowed_optcells = (0, 2)
        if optcell not in allowed_optcells:
            raise ValueError(f"{optcell=} not in {allowed_optcells=}")

        # Target pressure is taken from strtarget.
        # The components of the stress tensor are stored in a.u. according to:
        # (1,1) → 1; (2,2) → 2; (3,3) → 3; (2,3) → 4; (3,1) → 5; (1,2) → 6.
        pressure = -strtarget[0] * abu.HaBohr3_GPa
        if np.any(strtarget[:3] != strtarget[0]):
            raise ValueError(f"Only hydrostatic stress in strtarget is supported. {strtarget=}")
        if np.any(strtarget[3:] != 0.0):
            raise ValueError(f"Off diagonal components in strtarget are not supported. {strtarget=}")

        # Set internal parameters according to YAML file and build object.
        fmax, steps, optimizer = 0.01, 500, "BFGS"

        new = cls(atoms, relax_mode, fmax, pressure, steps, optimizer, nn_name, verbose,
                  workdir=workdir, prefix=prefix)

        # Set delta forces and delta stress if the script is called by ABINIT.

        return new

    def write_output_file_for_abinit(self) -> Path:
        """
        Write output file with results in a format that can be parsed by ABINIT.
        Return path to the output file.
        """
        filepath = self.get_path("ABI_MLRELAXER.out", "Output file for hybrid relaxation with ABINIT.")
        format_version = 1

        def fmt_vec3(vec) -> str:
            return "{:.12e} {:.12e} {:.12e}".format(*vec)

        with open(filepath, "wt") as fh:
            fh.write("%i # format_version\n" % format_version)
            fh.write("%i # natom\n" % len(self.atoms))
            # Write lattice vectors.
            rprimd = self.atoms.cell.array * abu.Ang_Bohr
            for i in range(3):
                fh.write("%s # lattice vector %i\n" % (fmt_vec3(rprimd[i]), i+1))
            # Write relaxed fractional coordinates.
            fh.write("xred\n")
            for atom in self.atoms:
                fh.write(fmt_vec3(atom.scaled_position) + "\n")

        return filepath

    def __init__(self, atoms: Atoms, relax_mode, fmax, pressure, steps, optimizer, nn_name, verbose,
                 workdir, prefix=None):
        """
        Args:
            atoms: ASE atoms to relax.
            relax_mode:
            fmax: tolerance for relaxation convergence. Here fmax is a sum of force and stress forces.
            pressure: Target pressure.
            steps: max number of steps for relaxation.
            optimizer: name of the ASE optimizer to use.
            nn_name:
            verbose: Verbosity level.
        """
        super().__init__(workdir, prefix)
        self.atoms = atoms
        self.relax_mode = relax_mode
        RX_MODE.validate(relax_mode)
        self.fmax = fmax
        self.steps = steps
        self.optimizer = optimizer
        self.pressure = pressure
        self.nn_name = nn_name
        self.verbose = verbose

    def to_string(self, verbose=0) -> str:
        """String representation with verbosity level `verbose`."""
        return f"""\

{self.__class__.__name__} parameters:

     relax_mode  = {self.relax_mode}
     fmax        = {self.fmax}
     steps       = {self.steps}
     optimizer   = {self.optimizer}
     pressure    = {self.pressure}
     nn_name     = {self.nn_name}
     workdir     = {self.workdir}
     verbose     = {self.verbose}

=== ATOMS ===

{self.atoms}

"""

    def run(self):
        """Run structural relaxation."""
        #self.pickle_dump()
        workdir = self.workdir
        self.atoms.calc = self.get_calculator()
        # TODO: Here I should add the ab-initio forces/stress to the calculator to correct the ML ones

        print(f"Relaxing structure with relax mode: {self.relax_mode} ...")
        relax_kws = dict(calculator=self.atoms.calc,
                         optimizer=self.optimizer,
                         relax_mode=self.relax_mode,
                         fmax=self.fmax,
                         pressure=self.pressure,
                         steps=self.steps,
                         traj_path=self.get_path("relax.traj", "ASE relaxation trajectory"),
                         verbose=1,
                        )

        relax = relax_atoms(self.atoms, **relax_kws)
        relax.summarize(tags=["unrelaxed", "relaxed"])

        # Write files with final structure and dynamics.
        formats = ["poscar",]
        outpath_fmt = write_atoms(self.atoms, workdir, self.verbose, formats=formats)
        for outp, fmt in outpath_fmt:
            self.add_basename_info(outp.name, f"Final structure in {fmt} format.")

        label = "xdatcar with structural relaxation"
        write_vasp_xdatcar(self.get_path("XDATCAR", label), relax.traj, label=label)

        # Write output file for Abinit
        self.write_output_file_for_abinit()

        self._finalize()
        return relax


class MlMd(_MlBase):
    """Perform MD calculations with ASE and ML potential."""

    def __init__(self, atoms: Atoms, temperature, timestep, steps, loginterval,
                 ensemble, nn_name, verbose, workdir, prefix=None):
        """
        Args:
            atoms:
            temperature:
            timestep:
            steps:
            loginterval:
            ensemble:
            nn_name:
            verbose: Verbosity level.
            workdir:
            prefix:
        """
        super().__init__(workdir, prefix)
        self.atoms = atoms
        self.temperature = temperature
        self.timestep = timestep
        self.steps = steps
        self.loginterval = loginterval
        self.ensemble = ensemble
        self.nn_name = nn_name
        self.verbose = verbose

    def to_string(self, verbose=0) -> str:
        """String representation with verbosity level `verbose`."""
        return f"""\

{self.__class__.__name__} parameters:

    temperature = {self.temperature} K
    timestep    = {self.timestep} fs
    steps       = {self.steps}
    loginterval = {self.loginterval}
    ensemble    = {self.ensemble}
    calculator  = {self.calc_builder}
    workdir     = {self.workdir}
    verbose     = {self.verbose}

=== ATOMS ===

{self.atoms}

"""

    def run(self) -> None:
        """Run MD"""
        #self.pickle_dump()
        workdir = self.workdir
        self.atoms.calc = self.get_calculator()

        traj_file = self.get_path("md.traj", "ASE MD trajectory")
        logfile = self.get_path("md.log", "ASE MD log file")

        md = MolecularDynamics(
            atoms=self.atoms,
            ensemble=self.ensemble,
            temperature=self.temperature,   # K
            timestep=self.timestep,         # fs,
            #pressure,
            trajectory=str(traj_file),      # save trajectory to md.traj
            logfile=str(logfile),           # log file for MD
            loginterval=self.loginterval,   # interval for record the log
            #append_trajectory,
        )

        self.write_script("diffusion_coeff.py", text=f"""\
from ase.md.analysis import DiffusionCoefficient
from ase.io import read

# For an MD simulation with timestep of N, and images written every M iterations, our timestep here is N * M.
timestep = {self.timestep} * {self.loginterval}
traj = read("{str(traj_file)}", index=":")
dc = DiffusionCoefficient(traj, timestep, atom_indices=None, molecule=False)
dc.calculate(ignore_n_images=0, number_of_segments=1)
dc.print_data()
dc.plot(ax=None, show=True)
""", info="Python script to compute and visualize diffusion coefficients.")

        self.write_script("plot_energies.py", text=f"""\
df = pd.read_csv("{str(logfile)}", sep="\s+")
print(df)
xname = "Time[ps]"
ynames = [k for k in df.keys() if k != xname]
print("=== Summary statistics ===")
print(df[ynames].describe())

axes = df.plot.line(x=xname, y=ynames, subplots=True)
fig = axes[0].get_figure()
plt.show()
""", info="Python script to visualize energies vs Time.")

        md.run(steps=self.steps)

        #trajectory = read(traj_file, index=":")
        #write_vasp_xdatcar(workdir / "XDATCAR", trajectory,
        #                   label=f"xdatcar with relaxation generated by {self.__class__.__name__}")


class _MlNebBase(_MlBase):
    """
    Base class for Neb calculations
    """

    def postprocess_images(self, images):
        """
        post-process ASE NEB calculation.
        See <https://wiki.fysik.dtu.dk/ase/tutorials/neb/diffusion.html>
        """
        from ase.neb import NEBTools
        nebtools = NEBTools(images)

        # get the actual maximum force at this point in the simulation.
        max_force = nebtools.get_fmax()
        # get the calculated barrier and the energy change of the reaction.
        ef, de = nebtools.get_barrier()

        neb_data = dict(max_force=float(max_force),
                        energies_images=[float(image.get_potential_energy()) for image in images],
                        barrier_with_fit=float(ef),
                        energy_change_with_fit=float(de),
                        )

        # get the barrier without any interpolation between highest images.
        ef, de = nebtools.get_barrier(fit=False)
        neb_data.update(barrier_without_fit=float(ef),
                        energy_change_without_fit=float(de),
        )

        self.write_json("neb_data.json", neb_data, info="JSON document with NEB results",
                        stream=sys.stdout if self.verbose else None)

        # create a figure like that coming from ase-gui.
        self.savefig("neb_barrier.png", nebtools.plot_band(), info="Figure with NEB barrier")
        return neb_data

    def read_neb_data(self) -> dict:
        """
        Read results from the JSON file produced by postprocess_images
        """
        with open(self.workdir / 'neb_data.json', "rt") as fh:
            return json.load(fh)


class MlGsList(_MlNebBase):
    """
    Perform ground-state calculations for a list of atoms with ASE and ML-potential.
    Inherits from _MlNebBase so that we can reuse postprocess_images and read_neb_data.
    """

    def __init__(self, atoms_list: list[Atoms], nn_name, verbose,
                 workdir, prefix=None):
        """
        Args:
            atoms_list: List of ASE atoms
            nn_name:
            verbose: Verbosity level.
        """
        super().__init__(workdir, prefix)
        self.atoms_list = atoms_list
        self.nn_name = nn_name
        self.verbose = verbose

    def to_string(self, verbose=0) -> str:
        """String representation with verbosity level `verbose`."""
        return f"""\

{self.__class__.__name__} parameters:

     nn_name  = {self.nn_name}
     workdir  = {self.workdir}
     verbose  = {self.verbose}

"""

    def run(self) -> None:
        """Run list of GS calculations."""
        #self.pickle_dump()
        workdir = self.workdir

        results = []
        for ind, atoms in enumerate(self.atoms_list):
            write_vasp(self.workdir / f"IND_{ind}_POSCAR", atoms, label=None)
            atoms.calc = self.get_calculator()
            results.append(AseResults.from_atoms(atoms))

        write_vasp_xdatcar(self.workdir / "XDATCAR", self.atoms_list,
                           label=f"XDATCAR with list of atoms.")

        self.postprocess_images(self.atoms_list)
        self._finalize()


class MlNeb(_MlNebBase):
    """
    Perform NEB calculation with ASE and ML potential.
    """

    def __init__(self, initial_atoms: Atoms, final_atoms: Atoms,
                 nimages, neb_method, climb, optimizer, relax_mode, fmax, pressure,
                 nn_name, verbose, workdir, prefix=None):
        """
        Args:
            initial_atoms
            final_atoms:
            nimages:
            neb_method:
            climb:
            optimizer:
            relax_mode:
            fmax:
            pressure:
            nn_name:
            verbose:
            workdir:
            prefix:
        """
        super().__init__(workdir, prefix)
        self.initial_atoms = get_atoms(initial_atoms)
        self.final_atoms = get_atoms(final_atoms)
        self.nimages = nimages
        self.neb_method = neb_method
        if self.neb_method not in ASENEB_METHODS:
            raise ValueError(f"{self.neb_method} not in {ASENEB_METHODS}")
        self.climb = climb
        self.optimizer = optimizer
        self.relax_mode = relax_mode
        RX_MODE.validate(self.relax_mode)
        self.fmax = fmax
        self.pressure = pressure
        self.nn_name = nn_name
        self.verbose = verbose

    def to_string(self, verbose=0) -> str:
        """String representation with verbosity level `verbose`."""
        s = f"""\

{self.__class__.__name__} parameters:

     nimages     = {self.nimages}
     neb_method  = {self.neb_method}
     climb       = {self.climb}
     optimizer   = {self.optimizer}
     pressure    = {self.pressure}
     relax_mode  = {self.relax_mode}
     fmax        = {self.fmax}
     nn_name     = {self.nn_name}
     workdir     = {self.workdir}
     verbose     = {self.verbose}

=== INITIAL ATOMS ===

{self.initial_atoms}

=== FINAL ATOMS ===

{self.final_atoms}

"""
        if verbose:
            #s += scompare_two_atoms("initial image", self.initial_atoms, "final image", self.final_atoms)
            file = io.StringIO()
            fmt = "poscar"
            diff_two_structures("initial image", self.initial_atoms,
                                "final image", self.final_atoms, fmt, file=file)
            s += "\n" + file.getvalue()
        return s

    def run(self) -> None:
        """Run NEB"""
        #self.pickle_dump()
        workdir = self.workdir
        initial_atoms, final_atoms = self.initial_atoms, self.final_atoms

        if self.relax_mode != RX_MODE.no:
            relax_kws = dict(calculator=self.get_calculator(),
                             optimizer=self.optimizer,
                             relax_mode=self.relax_mode,
                             fmax=self.fmax,
                             pressure=self.pressure,
                             verbose=self.verbose,
                             )

            print(f"Relaxing initial image with relax mode: {self.relax_mode} ...")
            relax = relax_atoms(initial_atoms,
                                traj_path=self.get_path("initial_relax.traj", "ASE Relaxation of the first image"),
                                **relax_kws)

            relax.summarize(tags=["initial_unrelaxed", "initial_relaxed"])

            print(f"Relaxing final image with relax mode: {self.relax_mode} ...")
            relax = relax_atoms(final_atoms,
                                traj_path=self.get_path("final_relax.traj", "ASE Relaxation of the last image"),
                                **relax_kws)

            relax.summarize(tags=["final_unrelaxed", "final_relaxed"])

        # Generate several instances of the calculator. It is probably fine to have just one, but just in case...
        calculators = [self.get_calculator() for i in range(self.nimages)]
        neb = make_ase_neb(initial_atoms, final_atoms, self.nimages, calculators, self.neb_method, self.climb,
                           method='linear', mic=False)

        write_vasp_xdatcar(workdir / "INITIAL_NEB_XDATCAR", neb.images,
                           label=f"XDATCAR with initial NEB images.")

        # Optimize
        opt_class = ase_optimizer_cls(self.optimizer)
        nebtraj_file = str(workdir / "neb.traj")
        logfile = self.get_path("neb.log", "Log file of NEB calculation.")
        optimizer = opt_class(neb, trajectory=nebtraj_file, logfile=logfile)
        print("Starting NEB algorithm with optimizer:", opt_class, "...")
        optimizer.run(fmax=self.fmax)

        # To read the last nimages atoms e.g. 5: read('neb.traj@-5:')
        images = ase.io.read(f"{str(nebtraj_file)}@-{self.nimages}:")
        write_vasp_xdatcar(workdir / "FINAL_NEB_XDATCAR", images,
                           label=f"XDATCAR with final NEB images.")

        # write vasp poscar files for each image in vasp_neb
        dirpath = self.mkdir("VASP_NEB", info="Directory with POSCAR files for each NEB image.")
        for im, image in enumerate(images):
            subdir = dirpath / str(im).zfill(2)
            subdir.mkdir()
            ase.io.write(subdir / "POSCAR", image, format="vasp")

        neb_data = self.postprocess_images(images)

        self.write_script("ase_gui.sh", text=f"""\
# To visualize the results, use:

ase gui {nebtraj_file}@-{self.nimages}

# then select `tools->neb` in the gui.
""", info="Shell script to visualize NEB results with ase gui")

        self.write_script("ase_nebplot.sh", text=f"""\
# This command create a series of plots showing the progression of the neb relaxation

ase nebplot --share-x --share-y --nimages {self.nimages} {nebtraj_file}
""", info="Shell script to create a series of plots showing the progression of the neb relaxation")

        self._finalize()


class MultiMlNeb(_MlNebBase):
    """
    Perform a multi-NEB calculation with ASE and ML potential.
    """

    def __init__(self, atoms_list: list[Atoms], nimages, neb_method, climb, optimizer, relax_mode, fmax, pressure,
                 nn_name, verbose, workdir, prefix=None):
        """
        Args:
            atoms_list:
            nimages:
            neb_method:
            climb:
            optimizer:
            relax_mode:
            fmax:
            pressure:
            nn_name:
            verbose:
            workdir:
            prefix:
        """
        super().__init__(workdir, prefix)
        self.atoms_list = atoms_list
        self.nimages = nimages
        self.neb_method = neb_method
        self.climb = climb
        self.optimizer = optimizer
        self.relax_mode = relax_mode
        RX_MODE.validate(self.relax_mode)
        self.fmax = fmax
        self.pressure = pressure
        self.nn_name = nn_name
        self.verbose = verbose

    def to_string(self, verbose=0) -> str:
        """String representation with verbosity level `verbose`."""
        s = f"""\

{self.__class__.__name__} parameters:

     nimages     = {self.nimages}
     neb_method  = {self.neb_method}
     climb       = {self.climb}
     optimizer   = {self.optimizer}
     relax_mode  = {self.relax_mode}
     fmax        = {self.fmax}
     pressure    = {self.pressure}
     nn_name     = {self.nn_name}
     workdir     = {self.workdir}
     verbose     = {self.verbose}
"""
        return s

    def run(self) -> None:
        """
        Run multi NEB calculations.
        """
        #self.pickle_dump()
        workdir = self.workdir
        atoms_list = self.atoms_list
        camp_dirs = [workdir / f"CAMP_{i}" for i in range(len(atoms_list) - 1)]

        energies = []
        for i in range(len(atoms_list) - 1):
            ml_neb = MlNeb(atoms_list[i], atoms_list[i+1],
                           self.nimages, self.neb_method, self.climb, self.optimizer,
                           self.relax_mode, self.fmax, self.pressure, self.nn_name, self.verbose, camp_dirs[i])
            ml_neb.run()

            # Read energies from json files and remove first/last point depending on CAMP index..
            data = ml_neb.read_neb_data()
            enes = data['energies_images']
            if i == 0: enes = enes[:-1]
            if i == len(camp_dirs) - 1: enes = enes[1:]
            energies.extend(enes)

        #print("energies", energies)
        ax, fig, plt = get_ax_fig_plt()
        ax.plot(energies, marker="o")
        ax.set_xlabel('Path index')
        ax.set_ylabel('Energy [eV]')
        ef = max(energies) - energies[0]
        er = max(energies) - energies[-1]
        de = energies[-1] - energies[0]
        ax.set_title(r'$E_\mathrm{{f}} \approx$ {:.3f} eV; '
                     r'$E_\mathrm{{r}} \approx$ {:.3f} eV; '
                     r'$\Delta E$ = {:.3f} eV'.format(ef, er, de))
        self.savefig("neb_barrier.png", fig, info="Figure with NEB barrier")

        self._finalize()


def make_ase_neb(initial: Atoms, final: Atoms, nimages: int,
                 calculators: list, neb_method: str, climb: bool,
                 method='linear', mic=False) -> NEB:
    """
    Make a NEB band consisting of nimages. See https://databases.fysik.dtu.dk/ase/ase/neb.html

    Args:
        initial: First point.
        final: Last point.
        nimages: Number of images.
        calculators: List of ASE calculators.
        neb_method: String defining NEB algorithm.
        climb: True to use a climbing image.
        method: str
            Method by which to interpolate: 'linear' or 'idpp'.
            linear provides a standard straight-line interpolation, while
            idpp uses an image-dependent pair potential.
        mic: Map movement into the unit cell by using the minimum image convention.
    """
    images = [initial]
    images += [initial.copy() for i in range(nimages - 2)]
    images += [final]

    apply_constraint = None
    if initial.constraints:
        if not final.constraints:
            raise RuntimeError("Both initial and final points should have constraints!")
        if len(initial.constraints) != len(final.constraints):
            raise RuntimeError("different number of constraints in initial and final")
        for ci, cf in zip(initial.constraints, final.constraints):
            if ci.__class__ != cf.__class__:
                raise RuntimeError(f"Constraints in initial and final points should belong to the same class: {ci}, {cf}")
        apply_constraint = True

    # Set calculators
    for image, calculator in zip(images, calculators): #, strict=True):
        image.calc = calculator

    # Compute energy/forces for the extrema in order to have them in the trajectory.
    _ = AseResults.from_traj_inds(images, 0, -1)

    neb = NEB(images, method=neb_method, climb=climb)
    # Interpolate linearly the positions of the middle images
    neb.interpolate(method=method, mic=mic, apply_constraint=apply_constraint)

    return neb


class MlOrderer(_MlBase):
    """
    Order a disordered structure using pymatgen and ML potential.
    """
    def __init__(self, structure, max_ns, optimizer, relax_mode, fmax, pressure, steps, nn_name, verbose,
                 workdir, prefix=None):
        """
        Args:
            structure:
            max_ns:
            optimizer:
            relax_mode:
            fmax:
            pressure:
            steps:
            nn_name:
            verbose:
            workdir:
            prefix:
        """
        super().__init__(workdir, prefix)
        self.structure = Structure.as_structure(structure)
        self.max_ns = max_ns
        self.optimizer = optimizer
        self.relax_mode = relax_mode
        RX_MODE.validate(self.relax_mode)
        self.fmax = fmax
        self.pressure = pressure
        self.steps = steps
        self.nn_name = nn_name
        self.verbose = verbose

    def to_string(self, verbose=0) -> str:
        """String representation with verbosity level `verbose`."""
        s = f"""\

{self.__class__.__name__} parameters:

     max_ns      = {self.max_ns}
     optimizer   = {self.optimizer}
     relax_mode  = {self.relax_mode}
     fmax        = {self.fmax}
     pressure    = {self.pressure}
     steps       = {self.steps}
     nn_name     = {self.nn_name}
     workdir     = {self.workdir}
     verbose     = {self.verbose}


=== STRUCTURE ===

{self.structure}

"""
        return s

    def run(self) -> None:
        """
        Run MlOrderer.
        """
        #self.pickle_dump()
        workdir = self.workdir
        from pymatgen.core import Lattice
        specie = {"Cu0+": 0.5, "Au0+": 0.5}
        structure = Structure.from_spacegroup("Fm-3m", Lattice.cubic(3.677), [specie], [[0, 0, 0]])
        #structure = self.structure
        #print(structure)

        # Each dict in d_list contains the following entries:
        #{
        #    "energy": output[0],
        #    "energy_above_minimum": (output[0] - lowest_energy) / num_atoms,
        #    "structure": s_copy.get_sorted_structure(),
        #}
        from pymatgen.transformations.standard_transformations import OrderDisorderedStructureTransformation
        trans = OrderDisorderedStructureTransformation()
        d_list = trans.apply_transformation(structure, return_ranked_list=max(self.max_ns, 2))
        print("Number of structures after OrderedDisordered:", len(d_list))
        if self.verbose > 2:
            for d in d_list:
                print(d)

        # Note that the OrderDisorderedTransformation (with a sufficiently large return_ranked_list parameter)
        # returns all orderings, including duplicates without accounting for symmetry.
        # A computed ewald energy is returned together with each structure.
        # To eliminate duplicates, the best way is to use StructureMatcher's group_structures method
        from pymatgen.analysis.structure_matcher import StructureMatcher
        matcher = StructureMatcher()

        # Add ew_pos index to structures to faciliatate reindexing after sorting.
        ew_structures = [d["structure"] for d in d_list]
        for ew_pos, s in enumerate(ew_structures):
            s.ew_pos = ew_pos
        ew_energies = [d["energy"] for d in d_list]
        ew_energies_above_minimum = [d["energy_above_minimum"] for d in d_list]

        groups = matcher.group_structures(ew_structures)
        print("Number of structures after StructureMatcher:", len(groups))
        if self.verbose > 2:
            for group in groups:
                print(group[0])

        if self.relax_mode != RX_MODE.no:
            print(f"Relaxing structures with relax mode: {self.relax_mode}")
            relax_kws = dict(calculator=self.get_calculator(),
                             optimizer=self.optimizer,
                             relax_mode=self.relax_mode,
                             fmax=self.fmax,
                             pressure=self.pressure,
                             return_trajectory=True,
                             verbose=self.verbose,
                            )

            rows = []
            for group in groups:
                s = group[0]
                #print("s.ew_pos:", s.ew_pos)
                #relax = relax_atoms(self.atoms, **relax_kws)
                rel_s, trajectory = s.relax(**relax_kws)
                r0, r1 = AseResults.from_traj_inds(trajectory, 0, -1)
                df = dataframe_from_results_list(["unrelaxed", "relaxed"], [r0, r1])
                print(df, end=2*"\n")

                rows.append(dict(
                    ew_unrelaxed_energy=ew_energies[s.ew_pos],
                    unrelaxed_energy=r0.ene,
                    relaxed_energy=r1.ene,
                    relaxed_structure=rel_s,
                    #unrelaxed_pressure=r0.pressure
                    #relaxed_pressure=r1.pressure
                ))

            df = pd.DataFrame(rows).sort_values("relaxed_energy")
            print(df.drop("relaxed_structure", axis=1))

        # TODO: Post-process
        self._finalize()


class MlPhonons(_MlBase):
    """Compute phonons with ASE and ML potential."""

    def __init__(self, atoms: Atoms, supercell, kpts, asr, nqpath,
                 relax_mode, fmax, pressure, steps, optimizer, nn_name,
                 verbose, workdir, prefix=None):
        """
        Args:
            atoms: ASE atoms.
            supercell: tuple with supercell dimension.
            kpts:
            asr: Enforce acoustic sum-rule.
            nqpath: Number of q-point along the q-path.
            relax_mode:
            fmax:
            steps:
            optimizer:
            nn_name,
            verbose:
            workdir:
            prefix:
        """
        super().__init__(workdir, prefix)
        self.atoms = get_atoms(atoms)
        self.supercell = supercell
        self.kpts = kpts
        self.asr = asr
        self.nqpath = nqpath
        self.relax_mode = relax_mode
        RX_MODE.validate(self.relax_mode)
        self.fmax = fmax
        self.pressure = pressure
        self.steps = steps
        self.optimizer = optimizer
        self.nn_name = nn_name
        self.verbose = verbose

    def to_string(self, verbose=0):
        """String representation with verbosity level `verbose`."""
        s = f"""\

{self.__class__.__name__} parameters:

     supercell  = {self.supercell}
     kpts       = {self.kpts}
     asr        = {self.asr}
     nqpath     = {self.nqpath}
     relax_mode = {self.relax_mode}
     fmax       = {self.fmax}
     steps      = {self.steps}
     optimizer  = {self.optimizer}
     pressure   = {self.pressure}
     nn_name    = {self.nn_name}
     workdir    = {self.workdir}
     verbose    = {self.verbose}

=== ATOMS ===

{self.atoms}
"""
        return s

    def run(self) -> None:
        """Run MlPhonons."""
        #self.pickle_dump()
        workdir = self.workdir
        calculator = self.get_calculator()
        atoms = self.atoms

        if self.relax != RX_MODE.no:
            print(f"Relaxing atoms with relax mode: {self.relax_mode}.")
            relax_kws = dict(calculator=calculator,
                             optimizer=self.optimizer,
                             relax_mode=self.relax_mode,
                             fmax=self.fmax,
                             pressure=self.pressure,
                             steps=self.steps,
                             traj_path=self.get_path("relax.traj", "ASE relax trajectory"),
                             verbose=self.verbose,
                            )

            relax = relax_atoms(atoms, **relax_kws)
            #self.write_traj("relax.traj", traj, info="")

            r0, r1 = AseResults.from_traj_inds(relax.traj, 0, -1)
            df = dataframe_from_results_list(["initial_unrelaxed", "initial_relaxed"], [r0, r1])
            print(df, end=2*"\n")

        # Phonon calculator
        from ase.phonons import Phonons
        ph = Phonons(atoms, calculator, supercell=self.supercell, delta=0.05)
        #ph.read_born_charges(name=, neutrality=True)
        ph.run()
        #print("Phonons Done")

        # Read forces and assemble the dynamical matrix
        ph.read(acoustic=self.asr, born=False)
        ph.clean()

        # Calculate phonon dispersion along a path in the Brillouin zone.
        path = atoms.cell.bandpath(npoints=self.nqpath)
        bs = ph.get_band_structure(path, born=False)
        dos = ph.get_dos(kpts=self.kpts).sample_grid(npts=100, width=1e-3)

        # Plot the band structure and DOS
        import matplotlib.pyplot as plt
        plt.rc("figure", dpi=150)
        fig = plt.figure(1, figsize=(7, 4))
        bs_ax = fig.add_axes([0.12, 0.07, 0.67, 0.85])
        emax = 0.035
        bs.plot(ax=bs_ax, emin=0.0, emax=emax)
        dos_ax = fig.add_axes([0.8, 0.07, 0.17, 0.85])
        dos_ax.fill_between(dos.get_weights(), dos.get_energies(), y2=0, color="grey", edgecolor="black", lw=1)
        dos_ax.set_ylim(0, emax)
        dos_ax.set_yticks([])
        dos_ax.set_xticks([])
        dos_ax.set_xlabel("PH DOS", fontsize=14)

        #title = f"Phonon band structure and DOS of {atoms.symbols} with supercell: {self.supercell}",
        title = f"Phonon band structure and DOS with supercell: {self.supercell}",
        fig.suptitle(title, fontsize=8, y=1.02)
        self.savefig("phonons.png", fig, info=title)

        self._finalize()



class MlCompareWithAbinitio(_MlNebBase):
    """
    Compare ab-initio energies, forces and stresses with ML results.
    """

    def __init__(self, filepaths, nn_names, traj_range, verbose, workdir, prefix=None):
        """
        Args:
            filepaths: List of file produced by the ab-initio code with energies, forces and stresses.
            nn_names: String or list of strings defining the NN potential.
            traj_range: Trajectory range. None to include all steps.
            verbose: Verbosity level.
            workdir: Working directory.
        """
        super().__init__(workdir, prefix)
        self.filepaths = list_strings(filepaths)
        self.traj_range = traj_range
        self.nn_names = list_strings(nn_names)
        self.verbose = verbose

    def to_string(self, verbose=0) -> str:
        """String representation with verbosity level `verbose`."""
        return f"""\

{self.__class__.__name__} parameters:

     filepaths   = {self.filepaths}
     traj_range  = {self.traj_range}
     nn_names    = {self.nn_names}
     workdir     = {self.workdir}
     verbose     = {self.verbose}

"""

    def get_abinitio_results(self) -> list[AseResults]:
        results = []
        for filepath in self.filepaths:
            results.extend(self._get_results_filepath(filepath))
        return results

    def _get_results_filepath(self, filepath) -> list[AseResults]:
        """
        Extract ab-initio results from self.filepath according to the file extension.
        """
        basename = os.path.basename(filepath)
        abi_results = []
        from fnmatch import fnmatch

        if basename.endswith("_HIST.nc"):
            # Abinit HIST file produced by a structural relaxation.
            from abipy.dynamics.hist import HistFile
            with HistFile(filepath) as hist:
                # etotals in eV units.
                etotals = hist.etotals
                if self.traj_range is None: self.traj_range = range(0, len(hist.etotals), 1)
                forces_hist = hist.r.read_cart_forces(unit="eV ang^-1")
                # GPa units.
                stress_cart_tensors, pressures = hist.reader.read_cart_stress_tensors()
                for istep, (structure, ene, stress, forces) in enumerate(zip(hist.structures, etotals, stress_cart_tensors, forces_hist)):
                    if not istep in self.traj_range: continue
                    r = AseResults(atoms=get_atoms(structure), ene=float(ene), forces=forces, stress=stress)
                    abi_results.append(r)
                return abi_results

        elif fnmatch(basename, "vasprun*.xml*"):
            # Assume Vasprun file with structural relaxation or MD results.
            def get_energy_step(step: dict) -> float:
                """Copied from final_energy property in vasp.outputs."""
                final_istep = step
                total_energy = final_istep["e_0_energy"]
                # Addresses a bug in vasprun.xml. See https://www.vasp.at/forum/viewtopic.php?f=3&t=16942
                final_estep = final_istep["electronic_steps"][-1]
                electronic_energy_diff = final_estep["e_0_energy"] - final_estep["e_fr_energy"]
                total_energy_bugfix = np.round(electronic_energy_diff + final_istep["e_fr_energy"], 8)
                if np.abs(total_energy - total_energy_bugfix) > 1e-7:
                    return total_energy_bugfix
                return total_energy

            from pymatgen.io.vasp.outputs import Vasprun
            with warnings.catch_warnings():
                warnings.simplefilter("ignore")
                vasprun = Vasprun(filepath)

            num_steps = len(vasprun.ionic_steps)
            if self.traj_range is None: self.traj_range = range(0, num_steps, 1)
            for istep, step in enumerate(vasprun.ionic_steps):
                #print(step.keys())
                if not istep in self.traj_range: continue
                structure, forces, stress = step["structure"], step["forces"], step["stress"]
                ene = get_energy_step(step)
                r = AseResults(atoms=get_atoms(structure), ene=float(ene), forces=forces, stress=stress)
                abi_results.append(r)
            return abi_results

        raise ValueError(f"Don't know how to extract data from: {filepath=}")

    def run(self, nprocs, print_dataframes=True) -> AseResultsComparator:
        """
        Run calculation with nprocs processes.
        """
        #self.pickle_dump()
        workdir = self.workdir

        labels = ["abinitio"]
        abi_results = self.get_abinitio_results()
        results_list = [abi_results]

        ntasks = len(abi_results)
        #nprocs = nprocs_for_ntasks(nprocs, ntasks, title="Begin ML computation")
        nprocs = 1

        for nn_name in self.nn_names:
            labels.append(nn_name)
            # Use ML to compute quantities with the same ab-initio trajectory.
            if nprocs == 1:
                calc = as_calculator(nn_name)
                items = [AseResults.from_atoms(res.atoms, calc=calc) for res in abi_results]
            else:
                raise NotImplementedError("run with multiprocessing!")
                args_list = [(nn_name, res) for res in abi_results]
                with Pool(processes=nprocs) as pool:
                    items = pool.map(_map_run_compare, args_list)

            results_list.append(items)

        comp = AseResultsComparator.from_ase_results(labels, results_list)

        # Write pickle file for object persistence.
        with open(self.workdir / f"{comp.__class__.__name__}.pickle", "wb") as fh:
            pickle.dump(comp, fh)

        py_path = self.workdir / "analyze.py"
        print("Writing python script to analyze the results in:", py_path.name)
        with PythonScript(py_path) as script:
            script.add_text("""
def main():
    from abipy.ml.aseml import AseResultsComparator
    c = AseResultsComparator.pickle_load(".")
    with_stress = True
    from abipy.tools.plotting import Exposer
    exposer = "mpl" # or "panel"
    with Exposer.as_exposer(exposer) as e:
        e(c.plot_energies(show=False))
        e(c.plot_forces(delta_mode=True, show=False))
        e(c.plot_energies_traj(delta_mode=True, show=False))
        e(c.plot_energies_traj(delta_mode=False, show=False))
        if with_stress:
            e(c.plot_stresses(delta_mode=True, show=False))
        e(c.plot_forces_traj(delta_mode=True, show=False))
        e(c.plot_stress_traj(delta_mode=True, show=False))
""").add_main()

        if print_dataframes:
            # Write dataframes to disk in CSV format.
            forces_df = comp.get_forces_dataframe()
            self.write_df(forces_df, "cart_forces.csv", info="CSV file with cartesian forces.")
            stress_df = comp.get_stress_dataframe()
            self.write_df(stress_df, "voigt_stress.csv", info="CSV file with cartesian stresses in Voigt notation")

        self._finalize()
        return comp


#__COMPARE_CALC = None
#
#def _map_run_compare(args: tuple) -> AseResults:
#    """Function passed to pool.map."""
#    nn_name, res = args
#    global __COMPARE_CALC
#    if __COMPARE_CALC is None:
#        #__COMPARE_CALC = as_calculator(nn_name)
#    return AseResults.from_atoms(res.atoms, calc=__COMPARE_CALC)


class MolecularDynamics:
    """
    Molecular dynamics class

    Based on https://github.com/materialsvirtuallab/m3gnet/blob/main/m3gnet/models/_dynamics.py
    """

    def __init__(
        self,
        atoms: Atoms,
        ensemble: str = "nvt",
        temperature: int = 300,
        timestep: float = 1.0,
        pressure: float = 1.01325 * units.bar,
        taut: Optional[float] = None,
        taup: Optional[float] = None,
        compressibility_au: Optional[float] = None,
        trajectory: Optional[Union[str, Trajectory]] = None,
        logfile: Optional[str] = None,
        loginterval: int = 1,
        append_trajectory: bool = False,
    ):
        """
        Args:
            atoms (Atoms): atoms to run the MD
            ensemble (str): choose from 'nvt' or 'npt'. NPT is not tested,
                use with extra caution
            temperature (float): temperature for MD simulation, in K
            timestep (float): time step in fs
            pressure (float): pressure in eV/A^3
            taut (float): time constant for Berendsen temperature coupling
            taup (float): time constant for pressure coupling
            compressibility_au (float): compressibility of the material in A^3/eV
            trajectory (str or Trajectory): Attach trajectory object
            logfile (str): open this file for recording MD outputs
            loginterval (int): write to log file every interval steps
            append_trajectory (bool): Whether to append to prev trajectory
        """
        self.atoms = atoms

        if taut is None:
            taut = 100 * timestep * units.fs
        if taup is None:
            taup = 1000 * timestep * units.fs

        ensemble = ensemble.lower()
        if ensemble == "nvt":
            self.dyn = NVTBerendsen(
                self.atoms,
                timestep * units.fs,
                temperature_K=temperature,
                taut=taut,
                trajectory=trajectory,
                logfile=logfile,
                loginterval=loginterval,
                append_trajectory=append_trajectory,
            )

        elif ensemble == "npt":
            """
            NPT ensemble default to Inhomogeneous_NPTBerendsen thermo/barostat
            This is a more flexible scheme that fixes three angles of the unit
            cell but allows three lattice parameter to change independently.
            """
            self.dyn = Inhomogeneous_NPTBerendsen(
                self.atoms,
                timestep * units.fs,
                temperature_K=temperature,
                pressure_au=pressure,
                taut=taut,
                taup=taup,
                compressibility_au=compressibility_au,
                trajectory=trajectory,
                logfile=logfile,
                loginterval=loginterval,
                # append_trajectory=append_trajectory,
                # this option is not supported in ASE at this point (I have sent merge request there)
            )

        elif ensemble == "npt_berendsen":
            """
            This is a similar scheme to the Inhomogeneous_NPTBerendsen.
            This is a less flexible scheme that fixes the shape of the
            cell - three angles are fixed and the ratios between the three
            lattice constants.
            """
            self.dyn = NPTBerendsen(
                self.atoms,
                timestep * units.fs,
                temperature_K=temperature,
                pressure_au=pressure,
                taut=taut,
                taup=taup,
                compressibility_au=compressibility_au,
                trajectory=trajectory,
                logfile=logfile,
                loginterval=loginterval,
                append_trajectory=append_trajectory,
            )

        else:
            raise ValueError(f"{ensemble=} not supported")

        self.trajectory = trajectory
        self.logfile = logfile
        self.loginterval = loginterval
        self.timestep = timestep

    def run(self, steps: int):
        """
        Thin wrapper of ase MD run

        Args:
            steps (int): number of MD steps
        """
        from ase.md import MDLogger
        self.dyn.attach(MDLogger(self.dyn, self.atoms, '-', header=True, stress=False,
                        peratom=True, mode="a"), interval=self.loginterval)
        self.dyn.run(steps)


def traj_to_qepos(traj_filepath: str, pos_filepath: str) -> None:
    """
    Convert ASE trajectory file to QE POS file.

    Args:
        traj_filepath: Name of ASE trajectory file
        pos_filepath: Name of output POS file.
    """
    traj = Trajectory(traj_filepath)
    nStepsTraj = len(traj)
    nAtoms = len(traj[0])
    #print(nStepsTraj)
    posArray = np.zeros((nStepsTraj, nAtoms, 3), dtype=float)
    # positionsArray = np.zeros((nStepsTraj), dtype=float)

    count = -1
    for atoms in traj:
        count = count + 1
        #print(atoms.positions)
        posArray[count,:,:] = atoms.positions
    #print(posArray.shape)

    with open(pos_filepath, 'w+') as posFile:
        for i in range(nStepsTraj):
            posFile.write(str(i)+ '\n')
            for j in range(nAtoms):
                posFile.write(str(posArray[i,j,0]) + ' ' + str(posArray[i,j,1]) + ' ' + str(posArray[i,j,2]) + '\n')
<|MERGE_RESOLUTION|>--- conflicted
+++ resolved
@@ -1022,11 +1022,7 @@
         self.__abi_stress_list.append(abi_stress)
         self.__abi_atoms_list.append(atoms.copy())
 
-<<<<<<< HEAD
-        # Compute ML values 
-=======
         # Compute ML forces ans stresses for the input atoms.
->>>>>>> 1d5e1fbb
         self.reset()
         old_forces_algo = self.set_correct_forces_algo(CORRALGO.none)
         old_stress_algo = self.set_correct_stress_algo(CORRALGO.none)
