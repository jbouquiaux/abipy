--- conflicted
+++ resolved
@@ -26,6 +26,7 @@
 from ase.stress import full_3x3_to_voigt_6_stress
 from ase.io import write
 from pymatgen.io.vasp.outputs import Vasprun, Outcar
+from pymatgen.io.vasp.sets import MatPESStaticSet # , MPStaticSet
 from abipy.core import Structure
 from abipy.electrons.gsr import GsrFile
 #from abipy.tools.iotools import workdir_with_prefix, PythonScript, yaml_safe_load_path
@@ -65,6 +66,9 @@
 
     @classmethod
     def from_top(cls, top: PathLike, ext: str):
+        """
+        Scan for files with extension ext starting from the top directory top.
+        """
         from monty.os.path import find_exts
         filepaths = find_exts(str(top), ext)
         return cls(filepaths)
@@ -81,7 +85,7 @@
         else:
             raise ValueError(f"Cannot detect extension from filepaths, should be in: {self.SUPPORTED_EXTS}")
 
-    def to_string(self, verbose=0) -> str:
+    def to_string(self, verbose: int = 0) -> str:
         """String representation with verbosiy level ``verbose``."""
         lines = []
         for i, path in enumerate(self.filepaths):
@@ -107,6 +111,12 @@
         for filepath in self.filepaths:
             if self.ext == "vasprun.xml":
                 vasprun = Vasprun(filepath)
+                dirname = os.path.dirname(filepath)
+                outcar_path = os.path.join(dirname, "OUTCAR")
+                outcar = Outcar(outcar_path) if os.path.exists(outcar_path) else None
+
+                ok = check_vasp_success(vasprun, outcar, verbose=1)
+
                 last_step = vasprun.ionic_steps[-1]
                 structure, forces, stress = last_step["structure"], last_step["forces"], last_step["stress"]
                 energy = get_energy_step(last_step)
@@ -135,7 +145,7 @@
             yield atoms
 
 
-def check_vasp_success(vasprun: Vasprun, outcar: Outcar, verbose: int = 1) -> bool:
+def check_vasp_success(vasprun: Vasprun, outcar: Outcar | None, verbose: int = 1) -> bool:
     """
     Check if a VASP calculation completed successfully.
 
@@ -149,7 +159,6 @@
             my_print("Calculation did not converge.")
             return False
 
-        #outcar = Outcar(f"{directory}/OUTCAR")
         if outcar is not None:
             if outcar.run_stats.get("Elapsed time (sec)"):
                 my_print("Calculation completed in {} seconds.".format(outcar.run_stats["Elapsed time (sec)"]))
@@ -172,7 +181,8 @@
 
     .. code-block:: python
 
-        runner = SinglePointRunner("out.traj", "outdir", traj_range=(0,-1,100))
+        traj_range = range(0, -1, 100)
+        runner = SinglePointRunner("out.traj", "outdir", traj_range)
         runner.sbatch()
         runner.collect_xyz("foo.xyz")
     """
@@ -180,12 +190,8 @@
 
     custodian_script_name = "run_custodian.py"
 
-<<<<<<< HEAD
-    def __init__(self, traj_path: PathLike, traj_range: range, 
-                topdir: PathLike = ".", code: str = "vasp", verbose=0):
-=======
-    def __init__(self, traj_path: PathLike, traj_range: range, code: str = "vasp",  topdir: PathLike = "outdir", verbose=0):
->>>>>>> 4edd3379
+    def __init__(self, traj_path: PathLike, traj_range: range,
+                 topdir: PathLike = ".", code: str = "vasp", verbose=0):
         """
         """
         self.traj_path = traj_path
@@ -199,6 +205,7 @@
         slurm_body = ""
 
         if code == "vasp":
+            self.vasp_set_cls = MatPESStaticSet
             slurm_body = f"python {self.custodian_script_name}"
             if not os.path.exists(self.custodian_script_name):
                 open(self.custodian_script_name, "wt").write(qu.get_custodian_template())
@@ -224,7 +231,7 @@
     def __str__(self) -> str:
         return self.to_string()
 
-    def to_string(self, verbose=0) -> str:
+    def to_string(self, verbose: int = 0) -> str:
         """String representation with verbosiy level ``verbose``."""
         lines = []
         app = lines.append
@@ -233,6 +240,7 @@
 
     def sbatch(self, max_jobs: int = 100) -> list[int]:
         """
+        Submit max_jobs SinglePoint calculations with structures taken from the ASE trajectory file.
         """
         if not self.topdir.exists(): self.topdir.mkdir()
 
@@ -254,25 +262,25 @@
 
             if self.code == "vasp":
                 # Generate VASP input files using the Materials Project settings for a single-point calculation
-                from pymatgen.io.vasp.sets import MPStaticSet
+
                 user_incar_settings = {
                     "NCORE": 2,
                     'LWAVE': False,       # Do not write WAVECAR
                     'LCHARG': False,      # Do not Write CHGCAR
                 }
-                vasp_input_set = MPStaticSet(structure, user_incar_settings=user_incar_settings)
+                vasp_input_set = self.vasp_set_cls(structure, user_incar_settings=user_incar_settings)
                 vasp_input_set.write_input(workdir)
-                with open(workdir / "run_custodian.py", "wt") as fh:
+                with open(workdir / self.custodian_script_name, "wt") as fh:
                     fh.write(self.custodian_script_str)
 
             else:
                 raise ValueError(f"Unsupported {self.code=}")
 
             try:
-                job_id = qu.slurm_write_and_sbatch(workdir / "run.sh", slurm_script_str)
+                job_id = qu.slurm_write_and_sbatch(workdir / "run.sh", self.slurm_script_str)
             except Exception as exc:
                 cprint(exc, "red")
-                cprin("Job sumbission failed. Will remove directory and exit sbatch loop."
+                cprint("Job sumbission failed. Will remove directory and exit sbatch loop.")
                 shutil.rmtree(workdir)
                 break
 
