from __future__ import annotations

import numpy as np
import json
import os, shutil
import pandas as pd

from abipy.core.structure import Structure
from abipy.abilab import abiopen
import math
from mpmath import coth
try:
    from scipy.integrate import simpson as simps
except ImportError:
    from scipy.integrate import simps
from abipy.tools.plotting import get_ax_fig_plt, add_fig_kwargs,get_axarray_fig_plt
import abipy.core.abinit_units as abu
from abipy.lumi.utils_lumi import A_hw_help,L_hw_help,plot_emission_spectrum_help

class DeltaSCF():
    """
    Object to post-process the results from a LumiWork, following a one-effective phonon mode model (1D-CCM).
    For equations, notations and formalism, please refer to :
     https://doi.org/10.1103/PhysRevB.96.125132
     https://doi.org/10.1002/adom.202100649
    """

    @classmethod
    def from_json_file(cls,json_path):
        """ Create the object from a json file containing the path to netcdf files, produced at the end of a LumiWork"""

        with open(json_path) as f:

            data = json.load(f)

        if 'meta' in data:
            meta = data['meta']
        else:
            meta=None

        gs_relax_path=data["gs_relax_filepath"]
        ex_relax_path=data["ex_relax_filepath"]
        with abiopen(gs_relax_path) as gsr_file:
            structure_gs=gsr_file.structure
        with abiopen(ex_relax_path) as gsr_file:
            structure_ex=gsr_file.structure

        include_four_points='Ag_gsr_filepath' in data # True if the json file contains the four points paths

        if include_four_points:
            Ag_path=data['Ag_gsr_filepath']
            Agstar_path=data['Agstar_gsr_filepath']
            Aestar_path=data['Aestar_gsr_filepath']
            Ae_path = data['Ae_gsr_filepath']

            with abiopen(Ag_path) as gsr_file:
                Ag_energy = gsr_file.energy
            with abiopen(Agstar_path) as gsr_file:
                Agstar_energy = gsr_file.energy
                forces_ex=gsr_file.cart_forces
            with abiopen(Aestar_path) as gsr_file:
                Aestar_energy = gsr_file.energy
            with abiopen(Ae_path) as gsr_file:
                Ae_energy = gsr_file.energy
                forces_gs=gsr_file.cart_forces


        else:
            with abiopen(gs_relax_path) as gsr_file:
                Ag_energy = gsr_file.energy
            with abiopen(ex_relax_path) as gsr_file:
                Agstar_energy = gsr_file.energy

            Ae_energy=None
            Agstar_energy=None


        return cls(structuregs=structure_gs,
                   structureex=structure_ex,
                   forces_gs=forces_gs,
                   forces_ex=forces_ex,
                   ag_energy=Ag_energy,
                   ag_star_energy=Agstar_energy,
                   ae_star_energy=Aestar_energy,
                   ae_energy=Ae_energy,
                   meta=meta)

    @classmethod
    def from_four_points_file(cls,filepaths):
        """
            Create the object from a list of netcdf files in the order (Ag,Agstar,Aestar,Ae).
            Ag: Ground state at relaxed ground state atomic positions.
            Agstar: Excited state at relaxed ground state atomic positions.
            Aestar: Excited state at relaxed excited state atomic positions.
            Ae: Ground state at relaxed excited state atomic positions.

        Args:
            filepaths: list of netcdf files in the order [Ag,Agstar,Aestar,Ae]

        Returns:
            A DeltaSCF object

        """
        energies=[]
        structures=[]
        forces=[]
        for path in filepaths:
            with abiopen(path) as gsr_file:
                energies.append(gsr_file.energy)
                structures.append(gsr_file.structure)
                forces.append(gsr_file.cart_forces)
        return cls(structuregs=structures[0],
                   structureex=structures[2],
                   forces_gs=forces[3],
                   forces_ex=forces[1],
                   ag_energy=energies[0],
                   ag_star_energy=energies[1],
                   ae_star_energy=energies[2],
                   ae_energy=energies[3],)

    @classmethod
    def from_relax_file(cls,filepaths):
        """ Create the object from the two relaxation files (relax_gs, relax_ex).
            Give only acccess to structural relaxation induced by the transition
            and to E_zpl
        """
        energies=[]
        structures=[]
        forces=[]
        for path in filepaths:
            with abiopen(path) as gsr_file:
                energies.append(gsr_file.energy)
                structures.append(gsr_file.structure)
                forces.append(gsr_file.cart_forces)

        return cls(structuregs=structures[0],
                   structureex=structures[1],
                   forces_gs=None,
                   forces_ex=None,
                   ag_energy=energies[0],
                   ag_star_energy=None,
                   ae_star_energy=energies[1],
                   ae_energy=None,)


    def __init__(self,structuregs,structureex,forces_gs,forces_ex,
                 ag_energy,ag_star_energy,ae_star_energy,ae_energy,meta=None):
        """
        :param structuregs: relaxed ground state structure
        :param structureex: relaxed excited state structure
        :param forces_gs: forces in the gs
        :param forces_ex: forces in the ex
        :param ag_energy
        :param ag_star_energy
        :param ae_star_energy
        :param ae_energy
        :param meta : dict. of meta data of the lumiwork (can be the supercell size, ecut,...)
        """

        self.structuregs=structuregs
        self.structureex=structureex
        self.forces_gs=forces_gs
        self.forces_ex=forces_ex
        self.ag_energy=ag_energy
        self.ag_star_energy=ag_star_energy
        self.ae_star_energy=ae_star_energy
        self.ae_energy=ae_energy
        self.meta=meta


    def structure_gs(self):
        """ Ground state relaxed structure """

        return self.structuregs

    def structure_ex(self):
        """ Excited state relaxed structure """

        return self.structureex

    def natom(self):
        """Number of atoms in the structure."""
        return len(self.structuregs)

    def diff_pos(self):
        """
        Difference between gs and ex structures in Angström, (n_atoms,3) shape
        """
        return (self.structureex.cart_coords - self.structuregs.cart_coords)

    def diff_pos_mass_weighted(self):
        """
        Difference between gs and ex structures in Angström, weighted by the squared atomic masses (n_atoms,3) shape
        """
        return np.einsum('i,ij->ij',np.array(self.amu_list()),self.diff_pos())

    def defect_index(self,defect_symbol):
        """
        Defect index in the structure from its symbol, ex defect_index("Eu").
        """
        index=self.structuregs.get_symbol2indices()[defect_symbol][0]
        return index

    def get_dict_per_atom(self,index,defect_symbol):
        """"
        Dict. with relevant properties per atom.
        """
        stru=self.structuregs
        def_index=self.defect_index(defect_symbol=defect_symbol)
        d={}
        d["symbol"]=stru.species[index].name
        d["mass "]=self.amu_list()[index]
        d[r"$\Delta R$"]=(sum(self.diff_pos()[index]**2))**(0.5)
        d[r"$\Delta Q^2$"]=self.amu_list()[index]*sum(self.diff_pos()[index]**2)
        d[r"$\Delta F$"]=(sum(self.forces_gs[index]**2))**(0.5)
        d["dist. from defect"]=stru[index].distance(other=stru[def_index])

        return d

    def get_dataframe_atoms(self,defect_symbol):
        """
        Panda dataframe with relevant properties per atom.
        Units : [ (mass,amu), (deltaR,Angstrom), (DeltaQ^2,amu.Angstrom^2), (DeltaF,eV/Angstrom) ]
        """
        list_of_dict=[]
        for index,atom in enumerate(self.structuregs):
            d=self.get_dict_per_atom(index,defect_symbol)
            list_of_dict.append(d)

        return pd.DataFrame(list_of_dict)

    def get_dict_per_specie(self,specie):
        stru=self.structuregs
        indices=stru.indices_from_symbol(specie.name)
        dr_sp=[]
        for index in indices:
            dr_sp.append(sum(self.diff_pos()[index]**2))
        d={}
        d["symbol"]=specie.name
        d["mass"]=specie.atomic_mass
        d[r"$\Delta R^2$"]=sum(dr_sp)
        d[r"$\Delta Q^2$"]=specie.atomic_mass*sum(dr_sp)

        return d

    def get_dataframe_species(self):
        """
        Panda dataframe with relevant properties per species.
        """
        list_of_dict=[]
        for index,specie in enumerate(self.structuregs.types_of_species):
            d=self.get_dict_per_specie(specie)
            list_of_dict.append(d)

        return pd.DataFrame(list_of_dict)


    def delta_r(self):
        """
        Total Delta_R (Angstrom)
        """
        d_r_squared=np.sum(self.diff_pos()**2)
        return(np.sqrt(d_r_squared))

    def amu_list(self):
        """
        List of masses (amu)
        """
        amu_list=[]
        for atom in self.structuregs.species:
            amu_list.append(atom.atomic_mass)
        return(amu_list)

    def delta_q(self,unit='atomic'):
        """
        Total Delta_Q

        Args:
            unit: amu^1/2.Angstrom if unit = 'atomic', kg^1/2.m if 'SI'

        """
        sq_Q_matrix = np.zeros((self.natom(), 3))
        for a in np.arange(self.natom()):
            for i in np.arange(3):
                sq_Q_matrix[a, i] = self.amu_list()[a] * self.diff_pos()[a, i] ** 2
        delta_Q = np.sqrt(np.sum(sq_Q_matrix))

        if unit == 'SI':
            return (delta_Q* 1e-10 * np.sqrt(1.66053892173E-27))
        else:
            return(delta_Q)

    def effective_mass(self):
        """
        Effective mass M
        """
        M = self.delta_q() ** 2 / self.delta_r() ** 2
        return (M)

    def E_zpl(self):
        """
        Zero-phonon line energy (eV)
        """
        return (self.ae_star_energy - self.ag_energy)

    def E_em(self):
        """
        Emission energy(eV)
        """
        return(self.ae_star_energy-self.ae_energy)

    def E_abs(self):
        """
        Absorption energy(eV)
        """
        return(self.ag_star_energy-self.ag_energy)

    def E_FC_ex(self,unit='eV'):
        """
        Franck condon energy in excited state (eV)
        = Relaxation energy between Ag* and Ae* states
        """
        e_fc=self.ag_star_energy - self.ae_star_energy
        if unit == 'SI':
            return 1.602176565e-19*e_fc
        else:
            return e_fc

    def E_FC_gs(self,unit='eV'):
        """
        Franck condon energy in ground state (eV)
        = Relaxation energy between Ae and Ag states
        """
        e_fc=self.ae_energy - self.ag_energy
        if unit == 'SI':
            return 1.602176565e-19*e_fc
        else:
            return e_fc

    def Stoke_shift(self):
        """
        Stokes shift (eV)
        """
        return(self.E_FC_ex()+self.E_FC_gs())

    def eff_freq_gs(self):
        """
        Phonon effective frequency of the ground state (eV)
        """
        omega_g=np.sqrt(2*self.E_FC_gs(unit='SI')/(self.delta_q(unit='SI'))**2)
        return(abu.hbar_eVs*omega_g)

    def eff_freq_ex(self):
        """
        Phonon effective frequency of the excited state (eV)
        """
        omega_e=np.sqrt(2*self.E_FC_ex(unit='SI')/(self.delta_q(unit='SI'))**2)
        return(abu.hbar_eVs*omega_e)

    def S_em(self):
        """
        Total Huang-Rhys factor for emission following the 1D-CCM
        """
        S = (self.E_FC_gs()) / (self.eff_freq_gs())
        return (S)

    def S_abs(self):
        """
        Total Huang-Rhys factor for absorption following the 1D-CCM
        """
        S = (self.E_FC_ex()) / (self.eff_freq_ex())
        return (S)

    def FWHM_1D(self,T=0):
        """
        Full width at half-maximum following a semi-classical approx in the 1D-CCM
        (eq.20-21 of https://doi.org/10.1103/PhysRevB.96.125132)

        Args:
            T: Temperature
        """
        w_0 = np.sqrt(8*np.log(2))*(self.S_em()/np.sqrt(self.S_abs()))*self.eff_freq_gs()
        if T==0:
            return w_0
        else :
            k_b = abu.kb_eVK
            w_T = w_0 * np.sqrt(coth(self.eff_freq_ex() / (2 * k_b * T)))
            return w_T

    def FC_factor_approx(self,n):
        """
        FC factor between initial vib. state m=0 to final vib. state n
        approx of same eff frequency in gs and ex and T = 0K.
        See eq. (9) of https://doi.org/10.1002/adom.202100649
        """
<<<<<<< HEAD
        FC = np.exp(self.S_em()) * self.S_em() ** n / math.factorial(n)
        return FC
    
    def A_hw(self,T, lamb=3, w=3):
        """
        Lineshape function
        Eq. (2) of https://pubs.acs.org/doi/full/10.1021/acs.chemmater.3c00537 
        Returns (Energy in eV, Lineshape function )

        Args:
            T: Temperature in K
            lamb: Lorentzian broadening applied to the vibronic peaks, in meV
            w: Gaussian broadening applied to the vibronic peaks, in meV
            model: 'multi-D' for full phonon decomposition, 'one-D' for 1D-CCM PL spectrum.
        """     
        S_nu=np.array([self.S_em()])
        omega_nu=np.array([self.eff_freq_gs()])
        eff_freq=self.eff_freq_gs()
        E_zpl=self.E_zpl()
        return A_hw_help(S_nu,omega_nu,eff_freq,E_zpl,T, lamb, w,)
    
    def L_hw(self, T, lamb=3, w=3, model='multi-D'):
        """     
        Normalized Luminescence intensity (area under the curve = 1)
        Eq. (1) of https://pubs.acs.org/doi/full/10.1021/acs.chemmater.3c00537 
        Returns (Energy in eV, Luminescence intensity)

        Args:
            T: Temperature in K
            lamb: Lorentzian broadening applied to the vibronic peaks, in meV
            w: Gaussian broadening applied to the vibronic peaks, in meV
            model: 'multi-D' for full phonon decomposition, 'one-D' for 1D-CCM PL spectrum.
        """     
        E_x,A=self.A_hw(T,lamb,w)
        E_x,I=L_hw_help(E_x, A)
        return (E_x, I)
    
    @add_fig_kwargs
    def plot_emission_spectrum(self,unit='eV',T=0,lamb=3,w=3,max_to_one=False,ax=None,**kwargs):
        """     
        Plot the Luminescence intensity, based on the generating function. 
        
        Args:
            unit: 'eV', 'cm-1', or 'nm'
            T: Temperature in K
            lamb: Lorentzian broadening applied to the vibronic peaks, in meV
            w: Gaussian broadening applied to the vibronic peaks, in meV
        """  

        x_eV,y_eV=self.L_hw(T=T,lamb=lamb,w=w)
        plot_emission_spectrum_help(x_eV,y_eV,unit,max_to_one,ax,**kwargs)
        return 
    
=======
        return np.exp(self.S_em()) * self.S_em() ** n / math.factorial(n)
>>>>>>> 7337f2ff

    def lineshape_1D_zero_temp(self,energy_range=[0.5,5],max_m=25,phonon_width=0.01,with_omega_cube=True,normalized='Area'):
        """
        Compute the emission lineshape following the effective phonon 1D-CCM at T=0K.
        See eq. (9) of  https://doi.org/10.1002/adom.202100649. NOT based on the generating function. 
        
        Args:
            energy_range:  Energy range at which the intensities are computed, ex : [0.5,5]
            max_m: Maximal vibrational state m considered
            phonon_width: fwhm of each phonon peak, in eV
            with_omega_cube: Considered or not the omega^3 dependence of the intensity
            normalized: Normalisation procedure. 'Area' if Area under the curve = 1. 'Sum' if maximum of the curve = 1.

        Returns:
            E_x = Energies at which the intensities are computed
            I   = Intensities
        """
        n_x = 10000  #
        E_x = np.linspace(energy_range[0], energy_range[1], n_x)

        list_n = np.arange(0, max_m)
        A = np.zeros(n_x)
        sigma = phonon_width / (2.35482)
        for n in list_n:
            #gaussian_1D = np.zeros(n_x)
            fc_factor=self.FC_factor_approx(n)
            #f=np.exp(self.S_em())*self.S_em()**m[i]/math.factorial(m[i])
            arg_exp=-((self.E_zpl() - self.eff_freq_gs() * n - E_x) ** 2 / (2 * (sigma) ** 2))
            gaussian_1D = fc_factor * (1 / (sigma * np.sqrt(2 * np.pi))) * np.exp(arg_exp)
            A += gaussian_1D

        if with_omega_cube==True:
            A=A*E_x**3

        if normalized=="Area":
            C = 1 / (simps(A, x=E_x))
        if normalized=="Sum":
            C=1/(max(A))

        return E_x, C*A

    @add_fig_kwargs
    def plot_lineshape_1D_zero_temp(self,energy_range=[0.5,5],max_m=25,phonon_width=0.01,with_omega_cube="True",
                                    normalized='Area', ax=None, **kwargs):
        """
        Plot the the emission lineshape following the effective phonon 1D-CCM at T=0K. 
        NOT based on the generating function. 

        Args:
            ax: |matplotlib-Axes| or None if a new figure should be created.
            energy_range:  Energy range at which the intensities are computed, ex : [0.5,5]
            max_m: Maximal vibrational state m considered
            phonon_width: fwhm of each phonon peak, in eV
            with_omega_cube: Considered or not the omega^3 dependence of the intensity
            normlized: Normalisation procedure. 'Area' if Area under the curve = 1. 'Sum' if maximum of the curve = 1.

        Returns: |matplotlib-Figure|
        """
        ax, fig, plt = get_ax_fig_plt(ax=ax)

        x,y=self.lineshape_1D_zero_temp(energy_range,max_m,phonon_width,with_omega_cube,
                                        normalized)
        ax.plot(x,y, **kwargs)
        ax.set_xlabel(r'Energy (eV)')
        ax.set_ylabel(r'Intensity ')
        return fig


    def get_dict_results(self):
        d=dict([
            (r'E_em',self.E_em()),
            (r'E_abs' ,self.E_abs()),
            (r'E_zpl',self.E_zpl()),
            (r'E_fc_gs',self.E_FC_gs()),
            (r'E_fc_ex',self.E_FC_ex()),
            (r'Delta_S',self.Stoke_shift()),
            (r'Delta_R ',self.delta_r()),
            (r'Delta_Q',self.delta_q()),
            (r'Eff_freq_gs',self.eff_freq_gs()),
            (r'Eff_freq_ex',self.eff_freq_ex()),
            (r'S_em',self.S_em()),
            (r'S_abs',self.S_abs()),
        ])
        return d

    def get_dataframe(self,label=None):
        """
        Panda dataframe with the main results of a LumiWork : transition energies, delta Q, Huang Rhys factor,...
        Units used are Angstrom, eV, amu.
        DeltaSCF object should be instantiated with the four points files, not with relax files only.
        """
        rows=[]
        index=[]
        d=self.get_dict_results()
        rows.append(d)
        index.append(label)

<<<<<<< HEAD
        df=pd.DataFrame(rows,index=index)

        return df
    
    def draw_displacements_vesta(self,in_path, mass_weighted = False, draw_forces=False, 
=======
        return pd.DataFrame(rows,index=index)

    def draw_displacements_vesta(self,in_path, mass_weighted = False,
>>>>>>> 7337f2ff
                 scale_vector=20,width_vector=0.3,color_vector=[255,0,0],centered=True,
                 factor_keep_vectors=0.1,
                 out_path="VESTA_FILES",out_filename="gs_ex_relaxation"):
        r"""
        Draw the ground state to excited state atomic relaxation on a vesta structure.

        Args:
            in_path : path where the initial .vesta structure in stored, should correspond to the ground state relaxed structure.
            mass_weighted : If True, weight the displacements by the atomic masses. Draw the \Delta Q in that case.
            scale_vector : scaling factor of the vector modulus
            width_vector : vector width
            color_vector : color in rgb format
            centered : center the vesta structure around [0,0,0]
            factor_keep_vectors : draw only the eigenvectors with magnitude > factor_keep_vectors * max(magnitude)
            out_path : path where .vesta files with vector are stored
        """

        vesta = open(in_path,'r').read()
        natoms = len(self.structure_gs())


        if os.path.isdir(out_path):
            shutil.rmtree(out_path)
            os.mkdir(out_path)
        else :
            os.mkdir(out_path)

        path=out_path

        towrite = vesta.split('VECTR')[0]
        towrite += 'VECTR\n'

        magnitudes=[]
        displacements=self.diff_pos()
        if mass_weighted == True:
            displacements=self.diff_pos_mass_weighted()

        if draw_forces ==True:
            displacements=self.forces_gs()

        for iatom in range(natoms) :
            magnitudes.append(np.sqrt(displacements[iatom][0]**2 + displacements[iatom][1]**2 + displacements[iatom][2]**2))

        for iatom in range(natoms) :
            if magnitudes[iatom] > factor_keep_vectors * max(np.real(magnitudes)):
                towrite += '%5d' %(iatom + 1)
                towrite += '%10.5f' %(displacements[iatom][0] * (scale_vector))
                towrite += '%10.5f' %(displacements[iatom][1] * (scale_vector))
                towrite += '%10.5f' %(displacements[iatom][2] * (scale_vector))
                towrite += '\n'
                towrite += '%5d' %(iatom + 1)  +  ' 0 0 0 0\n  0 0 0 0 0\n'

        towrite += '0 0 0 0 0\n'
        towrite += 'VECTT\n'

        for atom in range(natoms) :
            towrite += '%5d' %(atom + 1)
            towrite += f'  {width_vector} {color_vector[0]}   {color_vector[1]}   {color_vector[2]} 0\n'

        towrite += '0 0 0 0 0\n'
        towrite += 'SPLAN'
        towrite += vesta.split('SPLAN')[1]
        towrite += 'VECTS 1.00000'


        filename = path + '/'+out_filename
        filename += '.vesta'

        open(filename, 'w').write(towrite)

        if centered==True:

            with open(filename, 'r') as file:
                file_contents = file.read()
                search_word="BOUND\n       0        1         0        1         0        1\n  0   0   0   0  0"
                replace_word="BOUND\n       -0.5        0.5         -0.5        0.5         -0.5        0.5\n  0   0   0   0  0"

                updated_contents = file_contents.replace(search_word, replace_word)

            with open(filename, 'w') as file:
                file.write(updated_contents)

        print(f"Vesta files created and stored in : \n {os.getcwd()}/{out_path}")

<<<<<<< HEAD
        return 
     

=======
>>>>>>> 7337f2ff
    @add_fig_kwargs
    def displacements_visu(self, a_g=10, **kwargs):
        """
        Make a 3d visualisation of the displacements induced by the electronic transition =
        Difference between ground state and excited state atomic positions.
        The colors of the atoms are based on Delta_Q_^2 per atom.

        Args:
            a_g : coefficient that multiplies the displacement magnitudes

        Returns: |matplotlib-Figure|
        """
        pos_gs=self.structuregs.cart_coords
        pos_ex=self.structureex.cart_coords
        # make the grid
        x = pos_ex[:, 0]
        y = pos_ex[:, 1]
        z = pos_ex[:, 2]

        # Make the direction data for the arrows
        u =(pos_ex[:, 0]-pos_gs[:, 0])
        v =(pos_ex[:, 1]-pos_gs[:, 1])
        w =(pos_ex[:, 2]-pos_gs[:, 2])

        M = self.amu_list()*(u**2+v**2+w**2)

        ax, fig, plt = get_ax_fig_plt(ax=None)
        ax = fig.add_subplot(111, projection='3d')

        ax.quiver(x, y, z,u*a_g,v*a_g,w*a_g, color='k',linewidths=1,**kwargs)
        sc = ax.scatter(x, y, z, c=M, marker='o', s=60, cmap="jet",**kwargs)

        clb = plt.colorbar(sc)
        clb.set_label(r'$\Delta Q^2$ per atom')

        return fig

    @add_fig_kwargs
<<<<<<< HEAD
    def plot_delta_R_distance(self, defect_symbol,colors=["k","r","g","b","c","m"],ax=None,scatter=False, **kwargs):
        """
=======
    def plot_delta_R_distance(self, defect_symbol,colors=["k","r","g","b","c","m"],ax=None, **kwargs):
        r"""
>>>>>>> 7337f2ff
        Plot \DeltaR vs distance from defect for each atom, colored by species.

        Args:
            ax: |matplotlib-Axes| or None if a new figure should be created.
            defect_symbol:  defect_symbol, defect location will be the reference
            colors: list of colors for the species

        Returns: |matplotlib-Figure|
        """

        symbols=self.structuregs.symbol_set
        dfs = []
        xs = []
        ys = []
        df=self.get_dataframe_atoms(defect_symbol=defect_symbol)

        for i, symbol in enumerate(symbols):
            dfs.append(df.loc[df['symbol'] == symbol])
            xs.append(dfs[i]["dist. from defect"])
            ys.append(dfs[i]["$\\Delta R$"])

        ax, fig, plt = get_ax_fig_plt(ax=ax)
        for i, symbol in enumerate(symbols):
            if scatter==True:
                plt.scatter(xs[i], ys[i], label=symbol,color=colors[i],**kwargs)
            else:
                ax.vlines(x=xs[i], ymin=0, ymax=ys[i],linestyles="solid",alpha=1,color=colors[i],label=symbol)
                ax.scatter(xs[i],ys[i],alpha=1,color=colors[i])
#                ax.stem(xs[i], ys[i], label=symbol, linefmt=colors[i], markerfmt="o" + colors[i],**kwargs)
            ax.set_xlabel(r'Distance from defect ($\AA$)')
            ax.set_ylabel(r'$\Delta R $ ($\AA$)')
            ax.legend()
            

        return fig

    @add_fig_kwargs
<<<<<<< HEAD
    def plot_delta_F_distance(self, defect_symbol,colors=["k","r","g","b","c","m"],ax=None, scatter=False,**kwargs):
        """
=======
    def plot_delta_F_distance(self, defect_symbol,colors=["k","r","g","b","c","m"],ax=None, **kwargs):
        r"""
>>>>>>> 7337f2ff
        Plot \DeltaF vs distance from defect for each atom, colored by species.

        Args:
            ax: |matplotlib-Axes| or None if a new figure should be created.
            defect_symbol:  defect_symbol, defect location will be the reference
            colors: list of colors for the species

        Returns: |matplotlib-Figure|
        """

        symbols=self.structuregs.symbol_set
        dfs = []
        xs = []
        ys = []
        df=self.get_dataframe_atoms(defect_symbol=defect_symbol)

        for i, symbol in enumerate(symbols):
            dfs.append(df.loc[df['symbol'] == symbol])
            xs.append(dfs[i]["dist. from defect"])
            ys.append(dfs[i]["$\\Delta F$"])

        ax, fig, plt = get_ax_fig_plt(ax=ax)
        for i, symbol in enumerate(symbols):
            if scatter==True:
                ax.scatter(xs[i], ys[i], label=symbol,color=colors[i],**kwargs)
            else:
                ax.vlines(x=xs[i], ymin=0, ymax=ys[i],linestyles="solid",alpha=1,color=colors[i],label=symbol)
                ax.scatter(xs[i],ys[i],alpha=1,color=colors[i])
#                ax.stem(xs[i], ys[i], label=symbol, linefmt=colors[i], markerfmt="o" + colors[i],**kwargs)
            ax.set_xlabel(r'Distance from defect ($\AA$)')
            ax.set_ylabel(r'$\Delta F $ ($eV/\AA$)')
            ax.legend()

        return fig

    @add_fig_kwargs
    def plot_four_BandStructures(self, nscf_files, ax_mat=None, ylims=(-5, 5), **kwargs):
        """
        plot the 4 band structures.
        nscf_files is the list of Ag, Agstar, Aestar, Ae nscf gsr file paths.
        """
        ebands = []
        for file in nscf_files:
            with abiopen(file) as f:
                ebands.append(f.ebands)

        ax_mat, fig, plt = get_axarray_fig_plt(ax_mat, nrows=1, ncols=4,
                                               sharex=True, sharey=True, squeeze=False)

        titles = [r'$A_g$', r'$A_g^*$', r'$A_e^*$', r'$A_e$']
        e0 = ebands[0].fermie

        for i,eband in enumerate(ebands):
            eband.plot_ax(ax=ax_mat[0,i],spin=0, e0=e0,color="k",**kwargs)
            eband.plot_ax(ax=ax_mat[0,i],spin=1, e0=e0,color="r",**kwargs)
            eband.decorate_ax(ax=ax_mat[0,i],title=titles[i])

        ax_mat[0,0].set_ylim(ylims)
        ax_mat[0,1].set_ylabel("")
        ax_mat[0,2].set_ylabel("")
        ax_mat[0,3].set_ylabel("")

        return fig
    
    @add_fig_kwargs
    def plot_eigen_energies(self,scf_files,ax_mat=None,ylims=[-5,5],with_occ=True,
                            titles = [r'$A_g$', r'$A_g^*$', r'$A_e^*$', r'$A_e$'],**kwargs):
        """
        plot the electronic eigenenergies,
        scf_files is a list gsr file paths, typically Ag, Agstar, Aestar, Ae gsr file paths.
        """ 
        ebands_up=[]
        ebands_dn=[]
        fermies=[]
        occs=[]
        
        for i,file in enumerate(scf_files):
            with abiopen(file) as file:
                ebands_up.append(file.ebands.eigens[0])
                ebands_dn.append(file.ebands.eigens[1])
                fermies.append(file.ebands.fermie)
                occs.append(file.ebands.occfacts)
        fermie=fermies[0]

        ax_mat, fig, plt = get_axarray_fig_plt(ax_mat, nrows=1, ncols=len(scf_files),
                                               sharex=True, sharey=True, squeeze=False,**kwargs)
        for i,ax in enumerate(ax_mat[0]):
            ax.hlines(y=ebands_up[i][0]-fermie,xmin=-0.8,xmax=-0.2,color="k",alpha=0.5)
            ax.hlines(y=ebands_dn[i][0]-fermie,xmin=0.2,xmax=0.8,color="r",alpha=0.5)

            if with_occ==True:
                edge_colors=np.array([[1,0,0]]*len(occs[i][1][0]))
                colors=edge_colors.copy()
                for j,color in enumerate(colors):
                    if occs[i][1][0][j]!=1:
                        colors[j]=[1,1,1]
                ax.scatter(x=[+0.5]*len(ebands_dn[i][0]),y=ebands_dn[i]-fermie,c=colors,edgecolors=edge_colors)

                edge_colors=np.array([[0,0,0]]*len(occs[i][0][0]))
                colors=edge_colors.copy()
                for j,color in enumerate(colors):
                    if occs[i][0][0][j]!=1:
                        colors[j]=[1,1,1]
                ax.scatter(x=[-0.5]*len(ebands_up[i][0]),y=ebands_up[i]-fermie,c=colors,edgecolors=edge_colors)


            ax.xaxis.set_visible(False)
            ax.grid()
            ax.set_title(titles[i])
            ax.set_xlim(-1.5,1.5)
            ax.set_ylim(ylims)

        ax_mat[0,0].set_ylabel("Energy (eV)")

        return fig

    @add_fig_kwargs
    def draw_displaced_parabolas(self,ax=None,scale_eff_freq=4,font_size=8, **kwargs):
        """
        Draw the four points diagram with relevant transition energies.

        Args:
        ax: |matplotlib-Axes| or None if a new figure should be created.
        scale_eff_freq:  scaling factor to adjust the parabolas curvatures.
        font_size: font size for the annotations

        Returns: |matplotlib-Figure|
        """
        ax, fig, plt = get_ax_fig_plt(ax=ax)

        delta_Q=self.delta_q()
        E_zpl=self.E_zpl()
        omega_gs_sq=scale_eff_freq*2*self.E_FC_gs()/self.delta_q()**2
        omega_ex_sq=scale_eff_freq*2*self.E_FC_ex()/self.delta_q()**2

        new_FC_gs=omega_gs_sq*delta_Q**2*0.5
        new_FC_ex=omega_ex_sq*delta_Q**2*0.5

        Qs=np.linspace(-delta_Q*0.2,delta_Q*1.5,1000)

        E_gs=0.5*omega_gs_sq.real*(Qs)**2+0 # ref at (0,0)
        E_ex=0.5*omega_ex_sq.real*(Qs-delta_Q)**2+ self.E_zpl()# min at (delta_Q,ae_energy)

        #  parabolas
        ax.plot(Qs,E_gs,'k',zorder=1)
        ax.plot(Qs,E_ex,'k',zorder=1)

        #  points
        xs=np.array([0,0,delta_Q,delta_Q])
        ys=np.array([0,E_zpl+new_FC_ex,E_zpl,new_FC_gs])

        ax.scatter(xs,ys,s=50,color='k',zorder=2)

        # arrows
        ax.annotate("", xy=(0, E_zpl+0.95*new_FC_ex), xytext=(0, 0),
            arrowprops=dict(arrowstyle="->",color="b",lw=1))
        ax.annotate(r' $E_{abs}$='+format(self.E_abs(),".2f")+' eV  ', xy=(0,(E_zpl+new_FC_ex)/2),ha='left',fontsize=font_size)

        ax.annotate("", xy=(delta_Q, new_FC_gs*1.05), xytext=(delta_Q, E_zpl),
            arrowprops=dict(arrowstyle="->",color="r",lw=1))
        ax.annotate(r' $E_{em}$='+format(self.E_em(),".2f")+' eV  ', xy=(delta_Q,E_zpl-(E_zpl-new_FC_gs)/2),ha='left',fontsize=font_size)

        ax.annotate("", xy=(delta_Q, E_zpl), xytext=(delta_Q, E_zpl+new_FC_ex*1.5),
            arrowprops=dict(arrowstyle="-",color="k",lw=0.3,ls='--'))
        ax.annotate(r' $E_{FC,e}$='+format(self.E_FC_ex(),".2f")+' eV  ', xy=(delta_Q,E_zpl+new_FC_ex/2),ha='left',fontsize=font_size)

        ax.annotate("", xy=(delta_Q, new_FC_gs), xytext=(delta_Q, -new_FC_gs*0.5),
            arrowprops=dict(arrowstyle="-",color="k",lw=0.3,ls='--'))
        ax.annotate(r' $E_{FC,g}$='+format(self.E_FC_gs(),".2f")+' eV  ', xy=(delta_Q,new_FC_gs/2),ha='left',fontsize=font_size)

        ax.annotate("", xy=(0, 0), xytext=(delta_Q*1.1, 0),
            arrowprops=dict(arrowstyle="-",color="k",lw=0.3,ls='--'))
        ax.annotate("", xy=(0, E_zpl+new_FC_ex), xytext=(delta_Q*1.1, E_zpl+new_FC_ex),
            arrowprops=dict(arrowstyle="-",color="k",lw=0.3,ls='--'))

        ax.annotate("", xy=(0, -new_FC_gs*0.2), xytext=(delta_Q, -new_FC_gs*0.2),
            arrowprops=dict(arrowstyle="<->",color="k",lw=0.6))
        ax.annotate(r'$\Delta Q$ ='+format(self.delta_q(),".2f"), xy=(delta_Q/2, -new_FC_gs*0.4),ha='center',fontsize=font_size)

        ax.set_ylim(-new_FC_gs*1.5,E_zpl+2*new_FC_ex)
        ax.set_xlim(-0.5*delta_Q,2*delta_Q)

        ax.annotate("", xy=(-0.4*delta_Q, -new_FC_gs), xytext=(-0.4*delta_Q, E_zpl+2*new_FC_ex),
            arrowprops=dict(arrowstyle="<-",color="k",lw=1.5))
        ax.text(x=-0.45*delta_Q,y=(E_zpl+new_FC_ex)/2, s='Energy (eV)',fontsize=10,rotation=90,ha='center')

        ax.annotate("", xy=(-0.5*delta_Q, -new_FC_gs*0.6), xytext=(+1.4*delta_Q, -new_FC_gs*0.6),
            arrowprops=dict(arrowstyle="<-",color="k",lw=1.5))
        ax.text(x=0.7*delta_Q,y=-new_FC_gs, s='Configuration coordinate Q',fontsize=10,ha='center')

        ax.axis('off')

        return fig<|MERGE_RESOLUTION|>--- conflicted
+++ resolved
@@ -393,9 +393,7 @@
         approx of same eff frequency in gs and ex and T = 0K.
         See eq. (9) of https://doi.org/10.1002/adom.202100649
         """
-<<<<<<< HEAD
-        FC = np.exp(self.S_em()) * self.S_em() ** n / math.factorial(n)
-        return FC
+        return np.exp(self.S_em()) * self.S_em() ** n / math.factorial(n)
     
     def A_hw(self,T, lamb=3, w=3):
         """
@@ -447,9 +445,6 @@
         plot_emission_spectrum_help(x_eV,y_eV,unit,max_to_one,ax,**kwargs)
         return 
     
-=======
-        return np.exp(self.S_em()) * self.S_em() ** n / math.factorial(n)
->>>>>>> 7337f2ff
 
     def lineshape_1D_zero_temp(self,energy_range=[0.5,5],max_m=25,phonon_width=0.01,with_omega_cube=True,normalized='Area'):
         """
@@ -547,17 +542,9 @@
         rows.append(d)
         index.append(label)
 
-<<<<<<< HEAD
-        df=pd.DataFrame(rows,index=index)
-
-        return df
-    
-    def draw_displacements_vesta(self,in_path, mass_weighted = False, draw_forces=False, 
-=======
         return pd.DataFrame(rows,index=index)
 
     def draw_displacements_vesta(self,in_path, mass_weighted = False,
->>>>>>> 7337f2ff
                  scale_vector=20,width_vector=0.3,color_vector=[255,0,0],centered=True,
                  factor_keep_vectors=0.1,
                  out_path="VESTA_FILES",out_filename="gs_ex_relaxation"):
@@ -642,12 +629,6 @@
 
         print(f"Vesta files created and stored in : \n {os.getcwd()}/{out_path}")
 
-<<<<<<< HEAD
-        return 
-     
-
-=======
->>>>>>> 7337f2ff
     @add_fig_kwargs
     def displacements_visu(self, a_g=10, **kwargs):
         """
@@ -686,13 +667,8 @@
         return fig
 
     @add_fig_kwargs
-<<<<<<< HEAD
-    def plot_delta_R_distance(self, defect_symbol,colors=["k","r","g","b","c","m"],ax=None,scatter=False, **kwargs):
-        """
-=======
     def plot_delta_R_distance(self, defect_symbol,colors=["k","r","g","b","c","m"],ax=None, **kwargs):
         r"""
->>>>>>> 7337f2ff
         Plot \DeltaR vs distance from defect for each atom, colored by species.
 
         Args:
@@ -730,13 +706,8 @@
         return fig
 
     @add_fig_kwargs
-<<<<<<< HEAD
-    def plot_delta_F_distance(self, defect_symbol,colors=["k","r","g","b","c","m"],ax=None, scatter=False,**kwargs):
-        """
-=======
     def plot_delta_F_distance(self, defect_symbol,colors=["k","r","g","b","c","m"],ax=None, **kwargs):
         r"""
->>>>>>> 7337f2ff
         Plot \DeltaF vs distance from defect for each atom, colored by species.
 
         Args:
