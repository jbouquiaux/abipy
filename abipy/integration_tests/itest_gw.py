"""Integration tests for GW flows."""
from __future__ import print_function, division, unicode_literals

import pytest
import abipy.data as abidata
import abipy.abilab as abilab

from pymatgen.io.abinitio.calculations import g0w0_with_ppmodel_work
from abipy.core.testing import has_abinit

# Tests in this module require abinit >= 7.9.0
#pytestmark = pytest.mark.skipif(not has_abinit("7.9.0"), reason="Requires abinit >= 7.9.0")


def make_g0w0_inputs(ngkpt, tvars):
    """
    Input files for the calculation of the GW corrections.

    Returns:
        gs_input, nscf_input, scr_input, sigma_input
    """
    inp = abilab.AbiInput(pseudos=abidata.pseudos("14si.pspnc"), ndtset=4)
    inp.set_structure_from_file(abidata.cif_file("si.cif"))

    # This grid is the most economical, but does not contain the Gamma point.
    scf_kmesh = dict(
        ngkpt=ngkpt,
        shiftk=[0.5, 0.5, 0.5,
                0.5, 0.0, 0.0,
                0.0, 0.5, 0.0,
                0.0, 0.0, 0.5]
    )

    # This grid contains the Gamma point, which is the point at which
    # we will compute the (direct) band gap.
    gw_kmesh = dict(
        ngkpt=ngkpt,
        shiftk=[0.0, 0.0, 0.0,
                0.0, 0.5, 0.5,
                0.5, 0.0, 0.5,
                0.5, 0.5, 0.0]
    )

    # Global variables. gw_kmesh is used in all datasets except DATASET 1.
    ecut = 4

    inp.set_variables(
        ecut=ecut,
        pawecutdg=ecut*2 if inp.pseudos.allpaw else None,
        istwfk="*1",
        paral_kgb=tvars.paral_kgb,
        gwpara=2,
    )
    inp.set_kmesh(**gw_kmesh)

    # Dataset 1 (GS run)
    inp[1].set_kmesh(**scf_kmesh)
    inp[1].set_variables(
        tolvrs=1e-6,
        nband=4)

    # Dataset 2 (NSCF run)
    # Here we select the second dataset directly with the syntax inp[2]
    inp[2].set_variables(iscf=-2,
                         tolwfr=1e-10,
                         nband=10,
                         nbdbuf=2)

    # Dataset3: Calculation of the screening.
    inp[3].set_variables(
        optdriver=3,
        nband=8,
        ecutwfn=ecut,
        symchi=1,
        inclvkb=0,
        ecuteps=2.0,
    )

    # Dataset4: Calculation of the Self-Energy matrix elements (GW corrections)
    kptgw = [
         -2.50000000E-01, -2.50000000E-01,  0.00000000E+00,
         -2.50000000E-01,  2.50000000E-01,  0.00000000E+00,
          5.00000000E-01,  5.00000000E-01,  0.00000000E+00,
         -2.50000000E-01,  5.00000000E-01,  2.50000000E-01,
          5.00000000E-01,  0.00000000E+00,  0.00000000E+00,
          0.00000000E+00,  0.00000000E+00,  0.00000000E+00,
      ]

    inp[4].set_variables(
            optdriver=4,
            nband=10,
            ecutwfn=ecut,
            ecuteps=2.0,
            ecutsigx=2.0,
            symsigma=1,
            #nkptgw=0,
            #gw_qprange=0,
    )

    bdgw = [4, 5]
    inp[4].set_kptgw(kptgw, bdgw)

    return inp.split_datasets()


def itest_g0w0_flow(fwp, tvars):
    """Test flow for G0W0 calculations."""
    scf, nscf, scr, sig = make_g0w0_inputs(ngkpt=[2, 2, 2], tvars=tvars)

    flow = abilab.g0w0_flow(fwp.workdir, scf, nscf, scr, sig, manager=fwp.manager)
    flow.build_and_pickle_dump()

    for task in flow[0]:
        task.start_and_wait()

    flow.check_status()
    flow.show_status()
    assert all(work.finalized for work in flow)
    assert flow.all_ok

    # The sigma task should produce a SIGRES file.
    sigfile = flow[0][-1].outdir.list_filepaths(wildcard="*SIGRES.nc")[0]
    assert sigfile

    # TODO Add more tests
    with abilab.abiopen(sigfile) as sigres:
        assert sigres.nsppol == 1

    #assert flow.validate_json_schema()


def itest_g0w0qptdm_flow(fwp, tvars):
    """Integration test for G0W0WithQptdmFlow."""
    scf, nscf, scr, sig = make_g0w0_inputs(ngkpt=[2, 2, 2], tvars=tvars)

    flow = abilab.G0W0WithQptdmFlow(fwp.workdir, scf, nscf, scr, sig, manager=fwp.manager)

    assert len(flow) == 3
    bands_work = flow[0]
    scr_work = flow[1]
    sigma_work = flow[2]

    assert scr_work.depends_on(bands_work.nscf_task)
    assert not scr_work.depends_on(bands_work.scf_task)

    for sigma_task in sigma_work:
        print("sigma_task.deps", sigma_task.deps)
        assert sigma_task.depends_on(bands_work.nscf_task)
        assert not sigma_task.depends_on(bands_work.scf_task)
        assert sigma_task.depends_on(scr_work)

    flow.build_and_pickle_dump()
    flow.show_dependencies()
    # This call is needed to connect the node and enable
    # the callbacks, otherwise the scheduler enters a deadlock.
    flow.connect_signals()

    # Run the flow.
    fwp.scheduler.add_flow(flow)
    assert fwp.scheduler.start() 
    assert not fwp.scheduler.exceptions

    # The scr workflow should produce a SIGRES file.
    assert len(scr_work.outdir.list_filepaths(wildcard="*SCR")) == 1

    flow.show_status()
    assert all(work.finalized for work in flow)
    assert flow.all_ok

    #assert flow.validate_json_schema()


def itest_htc_g0w0(fwp, tvars):
    """G0W0 corrections with the HT interface."""
    structure = abilab.Structure.from_file(abidata.cif_file("si.cif"))
    pseudos = abidata.pseudos("14si.pspnc")

<<<<<<< HEAD
    flow = abilab.Flow(fwp.workdir, manager=fwp.manager)
=======
    flow = abilab.Flow(fwp.workdir, fwp.manager)
>>>>>>> 464cf8c8

    scf_kppa = 10
    nscf_nband = 10
    #nscf_ngkpt = [4,4,4]
    #nscf_shiftk = [0.0, 0.0, 0.0]
    ecut, ecuteps, ecutsigx = 4, 2, 3
    #scr_nband = 50
    #sigma_nband = 50

    extra_abivars = dict(
        ecut=ecut,
        istwfk="*1",
        paral_kgb=tvars.paral_kgb,
    )

    work = g0w0_with_ppmodel_work(structure, pseudos, scf_kppa, nscf_nband, ecuteps, ecutsigx,
                                  accuracy="normal", spin_mode="unpolarized", smearing=None,
                                  ppmodel="godby", charge=0.0, inclvkb=2, sigma_nband=None, gw_qprange=1,
                                  scr_nband=None, **extra_abivars)

    flow.register_work(work)
    flow.allocate()
    flow.connect_signals()

    #flow.build_and_pickle_dump()
    fwp.scheduler.add_flow(flow)
    assert fwp.scheduler.start()
    assert not fwp.scheduler.exceptions
    assert fwp.scheduler.nlaunch == 4

    # The sigma task should produce a SCR file.
    assert len(work[2].outdir.list_filepaths(wildcard="*SCR")) == 1

    flow.show_status()
    assert flow.all_ok
    assert all(work.finalized for work in flow)

    #assert flow.validate_json_schema()


#def itest_bse_with_mdf(fwp, tvars):
#    pseudos = abidata.pseudos("14si.pspnc")
#    structure = abilab.Structure.from_file(abidata.cif_file("si.cif"))
#
#    kppa = scf_kppa = 1
#    nscf_nband = 6
#    nscf_ngkpt = [4,4,4]
#    nscf_shiftk = [0.1, 0.2, 0.3]
#    bs_loband = 2
#    bs_nband = nscf_nband
#    soenergy = 0.7
#    mdf_epsinf = 12
#    max_ncpus = 1
#    ecuteps = 2
#
#    extra_abivars = dict(
#        ecut=12,
#        istwfk="*1",
#    )
#
#    flow = abilab.Flow(workdir=fwp.workdir, manager=fwp.manager)
#
#    # BSE calculation with model dielectric function.
#    from pymatgen.io.abinitio.calculations import bse_with_mdf
#    work = bse_with_mdf(structure, pseudos, scf_kppa, nscf_nband, nscf_ngkpt, nscf_shiftk,
#                       ecuteps, bs_loband, bs_nband, soenergy, mdf_epsinf,
#                       accuracy="normal", spin_mode="unpolarized", smearing=None,
#                       charge=0.0, scf_solver=None, **extra_abivars)
#
#    flow.register_work(work)
#    flow.allocate()
#    flow.build_and_pickle_dump()
#
#    for task in flow:
#        task.start_and_wait()
#        assert task.status == task.S_DONE
#
#    flow.check_status()
#    flow.show_status()
#    assert all(work.finalized for work in flow)
#    assert flow.all_ok
#    assert flow.validate_json_schema()
<|MERGE_RESOLUTION|>--- conflicted
+++ resolved
@@ -175,11 +175,7 @@
     structure = abilab.Structure.from_file(abidata.cif_file("si.cif"))
     pseudos = abidata.pseudos("14si.pspnc")
 
-<<<<<<< HEAD
     flow = abilab.Flow(fwp.workdir, manager=fwp.manager)
-=======
-    flow = abilab.Flow(fwp.workdir, fwp.manager)
->>>>>>> 464cf8c8
 
     scf_kppa = 10
     nscf_nband = 10
