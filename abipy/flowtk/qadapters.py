--- conflicted
+++ resolved
@@ -215,15 +215,11 @@
 
         # Convert memory to megabytes.
         m = str(kwargs.pop("mem_per_node"))
-<<<<<<< HEAD
-        self.mem_per_node = int(Memory.from_string(m).to("Mb"))
-=======
         # Support for old pymatgen API
         try:
             self.mem_per_node = int(Memory.from_string(m).to("Mb"))
         except:
             self.mem_per_node = int(Memory.from_str(m).to("Mb"))
->>>>>>> 63c26c9f
 
         if self.mem_per_node <= 0 or self.sockets_per_node <= 0 or self.cores_per_socket <= 0:
             raise ValueError("invalid parameters: %s" % kwargs)
