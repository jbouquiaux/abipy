# coding: utf-8
<<<<<<< HEAD
"""Work subclasses for the computation of luminescent properties."""
=======
"""Work subclasses for the computation of luminiscent properties."""
from __future__ import annotations

from .works import Work, PhononWork
>>>>>>> 9e371350

from .works import Work
from abipy.abilab import abiopen

class LumiWork(Work):
    """
    This Work implements Fig 1 of https://arxiv.org/abs/2010.00423.

    Client code is responsible for the preparation of the supercell and
    of the GS SCF input files with the fixed electronic occupations associated to the two configurations.
    By default, the work computes the two relaxed structures and the four total energies
    corresponding to the Ag, Ag*, Ae*, Ae configurations. Optionally, one can activate the computation of
    four electronic band structures. See docstring of from_scf_inputs for further info.
    """

    @classmethod
<<<<<<< HEAD
    def from_scf_inputs(cls, gs_scf_inp, ex_scf_inp, relax_kwargs_gs, relax_kwargs_ex, ndivsm=0, nb_extra=10, tolwfr=1e-12, four_points=True, meta=None, manager=None):
=======
    def from_scf_inputs(cls, gs_scf_inp, exc_scf_inp, relax_kwargs, ndivsm=0, nb_extra=10,
                        tolwfr=1e-20, ngqpt=None, manager=None) -> LumiWork:
>>>>>>> 9e371350
        """
        Args:
            gs_scf_inp: |AbinitInput| representing a GS SCF run for the ground-state.
            ex_scf_inp: |AbinitInput| representing a GS SCF run for the excited-state.
            relax_kwargs_gs: Dictonary with input variables to be added to gs_scf_inp
                when generating input files for ground state structural relaxations.
            relax_kwargs_ex: Dictonary with input variables to be added to ex_scf_inp
                when generating input files for excited state structural relaxations.
            ndivsm: Activates the computation of band structure if different from zero.
                if > 0, it's the number of divisions for the smallest segment of the path (Abinit variable).
                if < 0, it's interpreted as the pymatgen `line_density` parameter in which the number of points
                in the segment is proportional to its length. Typical value: -20.
                This option is the recommended one if the k-path contains two high symmetry k-points that are very close
                as ndivsm > 0 may produce a very large number of wavevectors.
            nb_extra: Number of extra bands added to the input nband when computing band structures (ndivsm != 0).
            tolwfr: Tolerance of the residuals used for the NSCF band structure calculations.
            four_points : if True, compute the two relaxations and the four points energies.
                If false, only the two relaxations.
            meta : dict corresponding to the metadata of a lumiwork (supercell size, dopant type,...)
            manager: |TaskManager| of the task. If None, the manager is initialized from the config file.
        """
        new = cls(manager=manager)

        # Templates for GS SCF calculations.
        new.gs_scf_inp = gs_scf_inp
        new.ex_scf_inp = ex_scf_inp

        # Save paramenters for the generation of input files at runtime.
        new.relax_kwargs_gs = relax_kwargs_gs
        new.relax_kwargs_ex = relax_kwargs_ex

        new.four_points = four_points
        new.ndivsm = int(ndivsm)
        new.tolwfr = tolwfr
        new.nb_extra = int(nb_extra)
        new.meta=meta

        # Relaxation for the Ag configuration.`
        new.gs_relax_task = new.register_relax_task(gs_scf_inp.new_with_vars(relax_kwargs_gs))

        # Internal counter used in on_all_ok to drive the differ steps of the calculations.
        new.iteration_step = 0

        # JSON-compatible dictionary storing the most important results of the Work. (relaxations and 4 pts results
        # are separated)
        # Results will be stored in the `lumi_4pts.json` file in the outdata directory of the Work
        # so that one can easily implement additional post-processing tools.
        new.json_data = {}

        return new

    def on_all_ok(self):
        """
        This method is called when all the works in the flow have reached S_OK.

        This is the section in which we implement most of the workflow logic at runtime.
        since we need to generate input files with relaxed structures.
        """
            # Get Ag relaxed structure
        #with self.gs_relax_task.open_gsr() as gsr:
           # ag_relaxed_structure = gsr.structure
        with abiopen(self.gs_relax_task.output_file.path) as relax_gs_abo:
           ag_relaxed_structure = relax_gs_abo.final_structure

        if self.iteration_step == 0:
            print("in iteration step 0")
            self.iteration_step += 1

            # Relax geometry with excited configuration starting from Ag*.
            relax_ex_inp=self.ex_scf_inp.new_with_vars(self.relax_kwargs_ex)
            relax_ex_inp_2 = relax_ex_inp.new_with_structure(ag_relaxed_structure)
            self.ex_relax_task = self.register_relax_task(relax_ex_inp_2)#,deps={self.gs_relax_task: "DEN"})

            # if only the two relaxation, go to results writing step directly
            if self.four_points==False:
                self.iteration_step = 2

            return self.postpone_on_all_ok()

        elif self.iteration_step == 1:
            print("in iteration step 1")
            self.iteration_step += 1

            ##### SCF task for each configuration and optionnaly their electronic band structures ####

            # Build GS SCF input for the Ag configuration:
            # use same structure as Ag with ground occupation factors.
            ag_scf_inp = self.gs_scf_inp.new_with_structure(ag_relaxed_structure)
            self.ag_scf_task = self.register_scf_task((ag_scf_inp),deps={self.gs_relax_task: "DEN"})

            # Build GS SCF input for the Ag* configuration:
            # use same structure as Ag but with excited occupation factors.
            agstar_scf_inp = self.ex_scf_inp.new_with_structure(ag_relaxed_structure)
            self.agstar_scf_task = self.register_scf_task((agstar_scf_inp),deps={self.gs_relax_task: "DEN"})

            # Get Aestar relaxed structure.
            #with self.ex_relax_task.open_gsr() as gsr:
            #    aestar_relaxed_structure = gsr.structure
            with abiopen(self.ex_relax_task.output_file.path) as relax_ex_abo:
                aestar_relaxed_structure = relax_ex_abo.final_structure

            # Build ex SCF input for the Aestar configuration:
            # use same structure as Aestar with excited occupation factors.
            aestar_scf_inp = self.ex_scf_inp.new_with_structure(aestar_relaxed_structure)
            self.aestar_scf_task = self.register_scf_task((aestar_scf_inp),deps={self.ex_relax_task: "DEN"})

            # Build GS SCF task for the Ae configuration:
            # use same structure as Aestar but with ground occupation factors.
            ae_scf_inp = self.gs_scf_inp.new_with_structure(aestar_relaxed_structure)
            self.ae_scf_task = self.register_scf_task((ae_scf_inp),deps={self.ex_relax_task: "DEN"})


            if self.ndivsm != 0:
                # Compute band structure for Ag configuration.
                self.ag_scf_task.add_ebands_task_to_work(self, ndivsm=self.ndivsm,
                                                             tolwfr=self.tolwfr, nb_extra=self.nb_extra)

                # Compute band structure for Agstar configuration.
                self.agstar_scf_task.add_ebands_task_to_work(self, ndivsm=self.ndivsm,
                                                             tolwfr=self.tolwfr, nb_extra=self.nb_extra)

                # Compute band structure for aestar configuration.
                self.aestar_scf_task.add_ebands_task_to_work(self, ndivsm=self.ndivsm,
                                                             tolwfr=self.tolwfr, nb_extra=self.nb_extra)

                # Compute band structure for Ae configuration.
                self.ae_scf_task.add_ebands_task_to_work(self, ndivsm=self.ndivsm,
                                                             tolwfr=self.tolwfr, nb_extra=self.nb_extra)

            return self.postpone_on_all_ok()

        elif self.iteration_step == 2:

            print("in iteration step 2")
            self.iteration_step += 1
            ##### Writing the results in json files #####

            self.json_data["meta"] = self.meta

            #with self.gs_relax_task.open_gsr() as gsr:
            self.json_data["gs_relax_filepath"]=self.gs_relax_task.gsr_path

            #with self.ex_relax_task.open_gsr() as gsr:
            self.json_data["ex_relax_filepath"]=self.ex_relax_task.gsr_path


            if self.four_points == True:
                # Get Ag total energy.
                #with self.ag_scf_task.open_gsr() as gsr:
                self.json_data["Ag_gsr_filepath"] = self.ag_scf_task.gsr_path

                # Get Agstar total energy.
                #with self.ex_relax_task.open_gsr() as gsr:
                self.json_data["Agstar_gsr_filepath"] = self.agstar_scf_task.gsr_path

                # Get Aestar total energy.
                #with self.aestar_scf_task.open_gsr() as gsr:
                self.json_data["Aestar_gsr_filepath"] = self.aestar_scf_task.gsr_path

                # Get Aestar total energy.
                #with self.ae_scf_task.open_gsr() as gsr:
                self.json_data["Ae_gsr_filepath"] = self.ae_scf_task.gsr_path

            # Write json file in the outdir of the work
            self.write_json_in_outdir("lumi.json", self.json_data)

            # Build deltascf results from previous json file
            #delta_scf = DeltaSCF.from_json_file(str(jsonpath))

            # Create dict with all post-processed results
            #d = delta_scf.get_dict_results()

            # save d in json format.
            #self.write_json_in_outdir("deltascf.json", d)

            return super().on_all_ok()

class LumiWork_relaxations(Work):
    """
    This Work implements the ground and excited state relaxations only.

    The relaxations run simultaneously. No task creation at run-time. 
    """

    @classmethod
    def from_scf_inputs(cls, gs_scf_inp, ex_scf_inp, relax_kwargs_gs, relax_kwargs_ex, meta=None, manager=None):
        """
        Args:
            gs_scf_inp: |AbinitInput| representing a GS SCF run for the ground-state.
            ex_scf_inp: |AbinitInput| representing a GS SCF run for the excited-state.
            relax_kwargs_gs: Dictonary with input variables to be added to gs_scf_inp
                when generating input files for ground state structural relaxations.
            relax_kwargs_ex: Dictonary with input variables to be added to ex_scf_inp
                when generating input files for excited state structural relaxations.
            meta : dict corresponding to the metadata of a lumiwork (supercell size, dopant type,...)
            manager: |TaskManager| of the task. If None, the manager is initialized from the config file.
        """
        new = cls(manager=manager)

        # Templates for GS SCF calculations.
        new.gs_scf_inp = gs_scf_inp
        new.ex_scf_inp = ex_scf_inp

        # Save paramenters for the generation of input files at runtime.
        new.relax_kwargs_gs = relax_kwargs_gs
        new.relax_kwargs_ex = relax_kwargs_ex

        new.meta=meta

        # Relaxation for the Ag configuration.
        new.gs_relax_task = new.register_relax_task(gs_scf_inp.new_with_vars(relax_kwargs_gs))
        new.ex_relax_task = new.register_relax_task(ex_scf_inp.new_with_vars(relax_kwargs_ex))


        new.json_data = {}

        return new

    def on_all_ok(self):
        """
        This method is called when all the works in the flow have reached S_OK.

        """
        self.json_data["meta"] = self.meta

        # with self.gs_relax_task.open_gsr() as gsr:
        self.json_data["gs_relax_filepath"] = self.gs_relax_task.gsr_path

        # with self.ex_relax_task.open_gsr() as gsr:
        self.json_data["ex_relax_filepath"] = self.ex_relax_task.gsr_path

        # Write json file in the outdir of the work
        self.write_json_in_outdir("lumi_relaxations.json", self.json_data)

        return super().on_all_ok()




class LumiWorkFromRelax(Work):
    """
    Same as LumiWork, without the relaxations. Typically used after a LumiWork_relaxations work.
    The two relaxed structures (in ground and excited state) are given as input. No creation at run-time

    """

    @classmethod
    def from_scf_inputs(cls, gs_scf_inp, ex_scf_inp, gs_structure, ex_structure, ndivsm=0, nb_extra=10,
                        tolwfr=1e-12, meta=None ,manager=None):
        """
        Args:
            gs_scf_inp: |AbinitInput| representing a GS SCF run for the ground-state.
            exc_scf_inp: |AbinitInput| representing a GS SCF run for the excited-state.
            gs_structure: object representing the relaxed ground state structure
            ex_structure: object representing the excited ground state structure
            ndivsm: Activates the computation of band structure if different from zero.
                if > 0, it's the number of divisions for the smallest segment of the path (Abinit variable).
                if < 0, it's interpreted as the pymatgen `line_density` parameter in which the number of points
                in the segment is proportional to its length. Typical value: -20.
                This option is the recommended one if the k-path contains two high symmetry k-points that are very close
                as ndivsm > 0 may produce a very large number of wavevectors.
            nb_extra: Number of extra bands added to the input nband when computing band structures (ndivsm != 0).
            tolwfr: Tolerance of the residuals used for the NSCF band structure calculations.
            manager: |TaskManager| of the task. If None, the manager is initialized from the config file.
        """
        new = cls(manager=manager)

        new.meta=meta
        new.gs_structure=gs_structure
        new.ex_structure=ex_structure

        # Templates for GS SCF calculations.
        new.gs_scf_inp = gs_scf_inp
        new.ex_scf_inp = ex_scf_inp

        new.ndivsm = int(ndivsm)
        new.tolwfr = tolwfr
        new.nb_extra = int(nb_extra)

        # JSON-compatible dictionary storing the most important results of the Work. (relaxations and 4 pts results
        # are separated)
        # Results will be stored in the `lumi_4pts.json` or 'lumi_relax.json file in the outdata directory of the Work
        # so that one can easily implement additional post-processing tools.
        new.json_data = {}

        # Build GS SCF input for the Ag configuration:
        # use same structure as Ag but with ground occupation factors
        ag_scf_inp = new.gs_scf_inp.new_with_structure(gs_structure)
        new.ag_scf_task = new.register_scf_task(ag_scf_inp)

        # Build GS SCF input for the Ag* configuration:
        # use same structure as Ag but with excited occupation factors.
        agstar_scf_inp = new.ex_scf_inp.new_with_structure(gs_structure)
        new.agstar_scf_task = new.register_scf_task(agstar_scf_inp)

        # Build ex SCF input for the Aestar configuration:
        aestar_scf_inp = new.ex_scf_inp.new_with_structure(ex_structure)
        new.aestar_scf_task = new.register_scf_task(aestar_scf_inp)


        # Build GS SCF input for the Ag* configuration:
        # use same structure as Ag but with excited occupation factors.
        ae_scf_inp = new.gs_scf_inp.new_with_structure(ex_structure)
        new.ae_scf_task = new.register_scf_task(ae_scf_inp)

        if new.ndivsm != 0:
            # Compute band structure for Ag configuration.
            new.ag_scf_task.add_ebands_task_to_work(new, ndivsm=new.ndivsm,
                                                         tolwfr=new.tolwfr, nb_extra=new.nb_extra)
            # Compute band structure for Ag* configuration.
            new.agstar_scf_task.add_ebands_task_to_work(new, ndivsm=new.ndivsm,
                                                             tolwfr=new.tolwfr, nb_extra=new.nb_extra)
            # Compute band structure for aestar configuration.
            new.aestar_scf_task.add_ebands_task_to_work(new, ndivsm=new.ndivsm,
                                                         tolwfr=new.tolwfr, nb_extra=new.nb_extra)
            # Compute band structure for Ae configuration.
            new.ae_scf_task.add_ebands_task_to_work(new, ndivsm=new.ndivsm,
                                                             tolwfr=new.tolwfr, nb_extra=new.nb_extra)

        return new

    def on_all_ok(self):

        self.json_data["meta"] = self.meta


        # Get Ag total energy.
        # with self.ag_scf_task.open_gsr() as gsr:
        self.json_data["Ag_gsr_filepath"] = self.ag_scf_task.gsr_path

        # Get Agstar total energy.
        # with self.ex_relax_task.open_gsr() as gsr:
        self.json_data["Agstar_gsr_filepath"] = self.agstar_scf_task.gsr_path

        # Get Aestar total energy.
        # with self.aestar_scf_task.open_gsr() as gsr:
        self.json_data["Aestar_gsr_filepath"] = self.aestar_scf_task.gsr_path

        # Get Aestar total energy.
        # with self.ae_scf_task.open_gsr() as gsr:
        self.json_data["Ae_gsr_filepath"] = self.ae_scf_task.gsr_path

        # Write json file in the outdir of the work
        self.write_json_in_outdir("lumi.json", self.json_data)

        return super().on_all_ok()
<|MERGE_RESOLUTION|>--- conflicted
+++ resolved
@@ -1,12 +1,8 @@
 # coding: utf-8
-<<<<<<< HEAD
-"""Work subclasses for the computation of luminescent properties."""
-=======
 """Work subclasses for the computation of luminiscent properties."""
 from __future__ import annotations
 
 from .works import Work, PhononWork
->>>>>>> 9e371350
 
 from .works import Work
 from abipy.abilab import abiopen
@@ -23,12 +19,8 @@
     """
 
     @classmethod
-<<<<<<< HEAD
-    def from_scf_inputs(cls, gs_scf_inp, ex_scf_inp, relax_kwargs_gs, relax_kwargs_ex, ndivsm=0, nb_extra=10, tolwfr=1e-12, four_points=True, meta=None, manager=None):
-=======
-    def from_scf_inputs(cls, gs_scf_inp, exc_scf_inp, relax_kwargs, ndivsm=0, nb_extra=10,
-                        tolwfr=1e-20, ngqpt=None, manager=None) -> LumiWork:
->>>>>>> 9e371350
+    def from_scf_inputs(cls, gs_scf_inp, ex_scf_inp, relax_kwargs_gs, relax_kwargs_ex, ndivsm=0, nb_extra=10, 
+                        tolwfr=1e-12, four_points=True, meta=None, manager=None) -> LumiWork:
         """
         Args:
             gs_scf_inp: |AbinitInput| representing a GS SCF run for the ground-state.
